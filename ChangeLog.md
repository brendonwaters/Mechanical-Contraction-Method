--- conflicted
+++ resolved
@@ -6,12 +6,9 @@
 
 *Bug fixes*
 
-<<<<<<< HEAD
 * fix acceptance criterion in mu-V-T simulations with implicit depletants (HPMC)
-=======
 * References to disabled analyzers, computes, updaters, etc. are properly freed from the simulation context.
 * Fix a bug where `init.read_gsd` ignored the `restart` argument.
->>>>>>> ad5fe868
 
 ## v2.0.0
 
