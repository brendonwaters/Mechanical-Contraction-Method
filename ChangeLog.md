# HOOMD-blue Change Log

[TOC]

<<<<<<< HEAD
## v2.1.0

*Other changes*

* Removed dependency on boost::python.
* Removed dependency on boost::unit_test_framework
* No longer supporting Intel compiler builds.
=======
## v2.0.2

*Not yet released*

* Support CUDA Toolkit 8.0
* Fix builds with ENABLE_DOXYGEN=on
* Always add -std=c++11 to the compiler command line arguments
* Fix rare infinite loops when using hpmc.integrate.faceted_sphere
* Fix hpmc.util.tune to work with more than one tunable

*Bug fixes*

* Fix a bug where dump.gsd() would write invalid data in simulations with changing number of particles
>>>>>>> 1400169b

## v2.0.1

Released 2016/07/15

*Bug fixes*

* Fix acceptance criterion in mu-V-T simulations with implicit depletants (HPMC).
* References to disabled analyzers, computes, updaters, etc. are properly freed from the simulation context.
* Fix a bug where `init.read_gsd` ignored the `restart` argument.
* Report an error when HPMC kernels run out of memory.
* Fix ghost layer when using rigid constraints in MPI runs.
* Clarify definition of the dihedral angle.

## v2.0.0

Released 2016/06/22

HOOMD-blue v2.0 is released under a clean BSD 3-clause license.

*New packages*

* `dem` - simulate faceted shapes with dynamics
* `hpmc` - hard particle Monte Carlo of a variety of shape classes.

*Bug fixes*

* Angles, dihedrals, and impropers no longer initialize with one default type.
* Fixed a bug where integrate.brownian gave the same x,y, and z velocity components.
* Data proxies verify input types and vector lengths.
* dump.dcd no longer generates excessive metadata traffic on lustre file systems

*New features*

* Distance constraints `constrain.distance` - constrain pairs of particles to a fixed separation distance
* Rigid body constraints `constrain.rigid` - rigid bodies now have central particles, and support MPI and replication
* Multi-GPU electrostatics `charge.pppm` - the long range electrostatic forces are now supported in MPI runs
* `context.initialize()` can now be called multiple times - useful in jupyter notebooks
* Manage multiple simulations in a single job script with `SimulationContext` as a python context manager.
* `util.quiet_status() / util.unquiet_status()` allow users to control if line status messages are output.
* Support executing hoomd in Jupyter (ipython) notebooks. Notice, warning, and error messages now show up in the
  notebook output blocks.
* `analyze.log` can now register python callback functions as sources for logged quantities.
* The GSD file format (http://gsd.readthedocs.io) is fully implemented in hoomd
    * `dump.gsd` writes GSD trajectories and restart files (use `truncate=true` for restarts).
    * `init.read_gsd` reads GSD file and initializes the system, and can start the simulation
       from any frame in the GSD file.
    * `data.gsd_snapshot` reads a GSD file into a snapshot which can be modified before system
      initialization with `init.read_snapshot`.
    * The GSD file format is capable of storing all particle and topology data fields in hoomd,
      either static at frame 0, or varying over the course of the trajectory. The number of
      particles, types, bonds, etc. can also vary over the trajectory.
* `force.active` applies an active force (optionally with rotational diffusion) to a group of particles
* `update.constrain_ellipsoid` constrains particles to an ellipsoid
* `integrate.langevin` and `integrate.brownian` now apply rotational noise and damping to anisotropic particles
* Support dynamically updating groups. `group.force_update()` forces the group to rebuild according
  to the original selection criteria. For example, this can be used to periodically update a cuboid
  group to include particles only in the specified region.
* `pair.reaction_field` implements a pair force for a screened electrostatic interaction of a charge pair in a
  dielectric medium.
* `force.get_energy` allows querying the potential energy of a particle group for a specific force
* `init.create_lattice` initializes particles on a lattice.
    * `lattice.unitcell` provides a generic unit cell definition for `create_lattice`
    * Convenience functions for common lattices: sq, hex, sc, bcc, fcc.
* Dump and initialize commands for the GTAR file format (http://libgetar.readthedocs.io).
    * GTAR can store trajectory data in zip, tar, sqlite, or bare directories
    * The current version stores system properties, later versions will be able to capture log, metadata, and other
      output to reduce the number of files that a job script produces.
* `integrate.npt` can now apply a constant stress tensor to the simulation box.
* Faceted shapes can now be simulated through the `dem` component.

*Changes that require job script modifications*

* `context.initialize()` is now required before any other hoomd script command.
* `init.reset()` no longer exists. Use `context.initialize()` or activate a `SimulationContext`.
* Any scripts that relied on undocumented members of the `globals` module will fail. These variables have been moved to
  the `context` module and members of the currently active `SimulationContext`.
* bonds, angles, dihedrals, and impropers no longer use the `set_coeff` syntax. Use `bond_coeff.set`, `angle_coeff.set`,
  `dihedral_coeff.set`, and `improper_coeff.set` instead.
* `hoomd_script` no longer exists, python commands are now spread across `hoomd`, `hoomd.md`, and other sub packages.
* `integrate.\*_rigid()` no longer exists. Use a standard integrator on `group.rigid_center()`, and define rigid bodies
  using `constrain.rigid()`
* All neighbor lists must be explicitly created using `nlist.\*`, and each pair potential must be attached explicitly
  to a neighbor list. A default global neighbor list is no longer created.
* Moved cgcmm into its own package.
* Moved eam into the metal package.
* Integrators now take `kT` arguments for temperature instead of `T` to avoid confusion on the units of temperature.
* phase defaults to 0 for updaters and analyzers so that restartable jobs are more easily enabled by default.
* `dump.xml` (deprecated) requires a particle group, and can dump subsets of particles.

*Other changes*

* CMake minimum version is now 2.8
* Convert particle type names to `str` to allow unicode type name input
* `__version__` is now available in the top level package
* `boost::iostreams` is no longer a build dependency
* `boost::filesystem` is no longer a build dependency
* New concepts page explaining the different styles of neighbor lists
* Default neighbor list buffer radius is more clearly shown to be r_buff = 0.4
* Memory usage of `nlist.stencil` is significantly reduced
* A C++11 compliant compiler is now required to build HOOMD-blue

*Removed*

* Removed `integrate.bdnvt`: use `integrate.langevin`
* Removed `mtk=False` option from `integrate.nvt` - The MTK NVT integrator is now the only implementation.
* Removed `integrate.\*_rigid()`: rigid body functionality is now contained in the standard integration methods
* Removed the global neighbor list, and thin wrappers to the neighbor list in `nlist`.
* Removed PDB and MOL2 dump writers.
* Removed init.create_empty

*Deprecated*

* Deprecated analyze.msd.
* Deprecated dump.xml.
* Deprecated dump.pos.
* Deprecated init.read_xml.
* Deprecated init.create_random.
* Deprecated init.create_random_polymers.

## v1.3.3

Released 2016/03/06

*Bug fixes*

* Fix problem incluing `hoomd.h` in plugins
* Fix random memory errors when using walls

## v1.3.2

Released 2016/02/08

*Bug fixes*

* Fix wrong access to system.box
* Fix kinetic energy logging in MPI
* Fix particle out of box error if particles are initialized on the boundary in MPI
* Add integrate.brownian to the documentation index
* Fix misc doc typos
* Fix runtime errors with boost 1.60.0
* Fix corrupt metadata dumps in MPI runs

## v1.3.1

Released 2016/1/14

*Bug fixes*

* Fix invalid MPI communicator error with Intel MPI
* Fix python 3.5.1 seg fault

## v1.3.0

Released 2015/12/8

*New features*

* Automatically load balanced domain decomposition simulations.
* Anisotropic particle integrators.
* Gay-Berne pair potential.
* Dipole pair potential.
* Brownian dynamics `integrate.brownian`
* Langevin dynamics `integrate.langevin` (formerly `bdnvt`)
* `nlist.stencil` to compute neighbor lists using stencilled cell lists.
* Add single value scale, `min_image`, and `make_fraction` to `data.boxdim`
* `analyze.log` can optionally not write a file and now supports querying current quantity values.
* Rewritten wall potentials.
    * Walls are now sums of planar, cylindrical, and spherical half-spaces.
    * Walls are defined and can be modified in job scripts.
    * Walls execute on the GPU.
    * Walls support per type interaction parameters.
    * Implemented for: lj, gauss, slj, yukawa, morse, force_shifted_lj, and mie potentials.
* External electric field potential: `external.e_field`

*Bug fixes*

* Fixed a bug where NVT integration hung when there were 0 particles in some domains.
* Check SLURM environment variables for local MPI rank identification
* Fixed a typo in the box math documentation
* Fixed a bug where exceptions weren't properly passed up to the user script
* Fixed a bug in the velocity initialization example
* Fixed an openmpi fork() warning on some systems
* Fixed segfaults in PPPM
* Fixed a bug where compute.thermo failed after reinitializing a system
* Support list and dict-like objects in init.create_random_polymers.
* Fall back to global rank to assign GPUs if local rank is not available

*Deprecated commands*

* `integrate.bdnvt` is deprecated. Use `integrate.langevin` instead.
* `dump.bin` and `init.bin` are now removed. Use XML files for restartable jobs.

*Changes that may break existing scripts*

* `boxdim.wrap` now returns the position and image in a tuple, where it used to return just the position.
* `wall.lj` has a new API
* `dump.bin` and `init.bin` have been removed.

## v1.2.1

Released 2015/10/22

*Bug fixes*

* Fix a crash when adding or removing particles and reinitializing
* Fix a bug where simulations hung on sm 5.x GPUs with CUDA 7.5
* Fix compile error with long tests enabled
* Issue a warning instead of an error for memory allocations greater than 4 GiB.
* Fix invalid RPATH when building inside `zsh`.
* Fix incorrect simulations with `integrate.npt_rigid`
* Label mie potential correctly in user documentation

## v1.2.0

Released 2015/09/30

*New features*

* Performance improvements for systems with large particle size disparity
* Bounding volume hierarchy (tree) neighbor list computation
* Neighbor lists have separate `r_cut` values for each pair of types
* addInfo callback for dump.pos allows user specified information in pos files

*Bug fixes*

* Fix `test_pair_set_energy` unit test, which failed on numpy < 1.9.0
* Analyze.log now accepts unicode strings.
* Fixed a bug where calling `restore_snapshot()` during a run zeroed potential parameters.
* Fix segfault on exit with python 3.4
* Add `cite.save()` to documentation
* Fix a problem were bond forces are computed incorrectly in some MPI configurations
* Fix bug in pair.zbl
* Add pair.zbl to the documentation
* Use `HOOMD_PYTHON_LIBRARY` to avoid problems with modified CMake builds that preset `PYTHON_LIBRARY`

## v1.1.1

Released 2015/07/21

*Bug fixes*

* `dump.xml(restart=True)` now works with MPI execution
* Added missing documentation for `meta.dump_metadata`
* Build all unit tests by default
* Run all script unit tests through `mpirun -n 1`

## v1.1.0

Released 2015/07/14

*New features*

* Allow builds with ninja.
* Allow K=0 FENE bonds.
* Allow number of particles types to change after initialization.
```system.particles.types.add('newType')```
* Allow number of particles to change after initialization.
```
system.particles.add('A')
del system.particles[0]
```
* OPLS dihedral
* Add `phase` keyword to analyzers and dumps to make restartable jobs easier.
* `HOOMD_WALLTIME_STOP` environment variable to stop simulation runs before they hit a wall clock limit.
* `init.read_xml()` Now accepts an initialization and restart file.
* `dump.xml()` can now write restart files.
* Added documentation concepts page on writing restartable jobs.
* New citation management infrastructure. `cite.save()` writes `.bib` files with a list of references to features
  actively used in the current job script.
* Snapshots expose data as numpy arrays for high performance access to particle properties.
* `data.make_snapshot()` makes a new empty snapshot.
* `analyze.callback()` allows multiple python callbacks to operate at different periods.
* `comm.barrier()` and `comm.barrier_all()` allow users to insert barriers into their scripts.
* Mie pair potential.
* `meta.dump_metadata()` writes job metadata information out to a json file.
* `context.initialize()` initializes the execution context.
* Restart option for `dump.xml()`

*Bug fixes*

* Fix slow performance when initializing `pair.slj()`in MPI runs.
* Properly update particle image when setting position from python.
* PYTHON_SITEDIR hoomd shell launcher now calls the python interpreter used at build time.
* Fix compile error on older gcc versions.
* Fix a bug where rigid bodies had 0 velocity when restarting jobs.
* Enable `-march=native` builds in OS X clang builds.
* Fix `group.rigid()` and `group.nonrigid()`.
* Fix image access from the python data access proxies.
* Gracefully exit when launching MPI jobs with mixed execution configurations.

*Changes that may require updated job scripts*

* `context.initialize()` **must** be called before any `comm` method that queries the MPI rank. Call it as early as
  possible in your job script (right after importing `hoomd_script`) to avoid problems.

*Deprecated*

* `init.create_empty()` is deprecated and will be removed in a future version. Use `data.make_snapshot()` and
  `init.read_snapshot()` instead.
* Job scripts that do not call `context.initialize()` will result in a warning message. A future version of HOOMD
  will require that you call `context.initialize()`.

*Removed*

* Several `option` commands for controlling the execution configuration. Replaced with `context.initialize`.

## v1.0.5

Released 2015/05/19

*Bug fixes*

* Fix segfault when changing integrators
* Fix system.box to indicate the correct number of dimensions
* Fix syntax error in comm.get_rank with --nrank
* Enable CUDA enabled builds with the intel compiler
* Use CMake builtin FindCUDA on recent versions of CMake
* GCC_ARCH env var sets the -march command line option to gcc at configure time
* Auto-assign GPU-ids on non-compute exclusive systems even with --mode=gpu
* Support python 3.5 alpha
* Fix a bug where particle types were doubled with boost 1.58.0
* Fix a bug where angle_z=true dcd output was inaccurate near 0 angles
* Properly handle lj.wall potentials with epsilon=0.0 and particles on top of the walls

## v1.0.4

Released 2015/04/07

*Bug fixes*

* Fix invalid virials computed in rigid body simulations when multi-particle bodies crossed box boundaries
* Fix invalid forces/torques for rigid body simulations caused by race conditions
* Fix compile errors on Mac OS X 10.10
* Fix invalid pair force computations caused by race conditions
* Fix invalid neighbour list computations caused by race conditions on Fermi generation GPUs

*Other*

* Extremely long running unit tests are now off by default. Enable with -DHOOMD_SKIP_LONG_TESTS=OFF
* Add additional tests to detect race conditions and memory errors in kernels

## v1.0.3

Released 2015/03/18

**Bug fixes**

* Enable builds with intel MPI
* Silence warnings coming from boost and python headers

## v1.0.2

Released 2015/01/21

**Bug fixes**

* Fixed a bug where `linear_interp` would not take a floating point value for *zero*
* Provide more useful error messages when cuda drivers are not present
* Assume device count is 0 when `cudaGetDeviceCount()` returns an error
* Link to python statically when `ENABLE_STATIC=on`
* Misc documentation updates

## v1.0.1

Released 2014/09/09

**Bug fixes**

1. Fixed bug where error messages were truncated and HOOMD exited with a segmentation fault instead (e.g. on Blue Waters)
1. Fixed bug where plug-ins did not load on Blue Waters
1. Fixed compile error with gcc4.4 and cuda5.0
1. Fixed syntax error in `read_snapshot()`
1. Fixed a bug where `init.read_xml throwing` an error (or any other command outside of `run()`) would hang in MPI runs
1. Search the install path for hoomd_script - enable the hoomd executable to be outside of the install tree (useful with cray aprun)
1. Fixed CMake 3.0 warnings
1. Removed dependancy on tr1/random
1. Fixed a bug where `analyze.msd` ignored images in the r0_file
1. Fixed typos in `pair.gauss` documentation
1. Fixed compile errors on Ubuntu 12.10
1. Fix failure of `integrate.nvt` to reach target temperature in analyze.log. The fix is a new symplectic MTK integrate.nvt integrator. Simulation results in hoomd v1.0.0 are correct, just the temperature and velocity outputs are off slightly.
1. Remove MPI from Mac OS X dmg build.
1. Enable `import hoomd_script as ...`

*Other changes*

1. Added default compile flag -march=native
1. Support CUDA 6.5
1. Binary builds for CentOS/RHEL 6, Fedora 20, Ubuntu 14.04 LTS, and Ubuntu 12.04 LTS.

## Version 1.0.0

Released 2014/05/25

*New features*

* Support for python 3
* New NPT integrator capable of flexible coupling schemes
* Triclinic unit cell support
* MPI domain decomposition
* Snapshot save/restore
* Autotune block sizes at run time
* Improve performance in small simulation boxes
* Improve performance with smaller numbers of particles per GPU
* Full double precision computations on the GPU (compile time option must be enabled, binary builds provided on the download page are single precision)
* Tabulated bond potential `bond.table`
* Tabulated angle potential `angle.table`
* Tabulated dihedral potental `dihedral.table`
* `update.box_resize` now accepts `period=None` to trigger an immediate update of the box without creating a periodic updater
* `update.box_resize` now replaces *None* arguments with the current box parameters
* `init.create_random` and `init.create_random_polymers` can now create random configurations in triclinc and 2D boxes
* `init.create_empty` can now create triclinic boxes
* particle, bond, angle, dihedral, and impropers types can now be named in `init.create_empty`
* `system.replicate` command replicates the simulation box

*Bug fixes*

* Fixed a bug where init.create_random_polymers failed when lx,ly,lz were not equal.
* Fixed a bug in init.create_random_polymers and init.create_random where the separation radius was not accounted for correctly
* Fixed a bug in bond.* where random crashes would occur when more than one bond type was defined
* Fixed a bug where dump.dcd did not write the period to the file

*Changes that may require updated job scripts*

* `integrate.nph`: A time scale `tau_p` for the relaxation of the barostat is now required instead of the barostat mass *W* of the previous release.
The time scale is the relaxation time the barostat would have at an average temperature `T_0 = 1`, and it is related to the internally used
(Andersen) Barostat mass *W* via `W = d N T_0 tau_p^2`, where *d* is the dimensionsality and *N* the number of particles.
* `sorter` and `nlist` are now modules, not variables in the `__main__` namespace.
* Data proxies function correctly in MPI simulations, but are extremely slow. If you use `init.create_empty`, consider separating the generation step out to a single rank short execution that writes an XML file for the main run.
* `update.box_resize(Lx=...)` no longer makes cubic box updates, instead it will keep the current **Ly** and **Lz**. Use the `L=...` shorthand for cubic box updates.
* All `init.*` commands now take `data.boxdim` objects, instead of `hoomd.boxdim` (or *3-tuples*). We strongly encourage the use of explicit argument names for `data.boxdim()`. In particular, if `hoomd.boxdim(123)` was previously used to create a cubic box, it is now required to use `data.boxdim(L=123)` (CORRECT) instead of `data.boxdim(123)` (INCORRECT), otherwise a box with unit dimensions along the y and z axes will be created.
* `system.dimensions` can no longer be set after initialization. System dimensions are now set during initialization via the `data.boxdim` interface. The dimensionality of the system can now be queried through `system.box`.
* `system.box` no longer accepts 3-tuples. It takes `data.boxdim` objects.
* `system.dimensions` no longer exists. Query the dimensionality of the system from `system.box`. Set the dimensionality of the system by passing an appropriate `data.boxdim` to an `init` method.
* `init.create_empty` no longer accepts `n_*_types`. Instead, it now takes a list of strings to name the types.

*Deprecated*

* Support for G80, G200 GPUs.
* `dump.bin` and `read.bin`. These will be removed in v1.1 and replaced with a new binary format.

*Removed*

* OpenMP mult-core execution (replaced with MPI domain decomposition)
* `tune.find_optimal_block_size` (replaced by Autotuner)

## Version 0.11.3

Released 2013/05/10

*Bug fixes*

* Fixed a bug where charge.pppm could not be used after init.reset()
* Data proxies can now set body angular momentum before the first run()
* Fixed a bug where PPPM forces were incorrect on the GPU

## Version 0.11.2

Released 2012/12/19

*New features*

* Block sizes tuned for K20

*Bug fixes*

* Warn user that PPPM ignores rigid body exclusions
* Document that proxy iterators need to be deleted before init.reset()
* Fixed a bug where body angular momentum could not be set
* Fixed a bug where analyze.log would report nan for the pressure tensor in nve and nvt simulations

## Version 0.11.1

Released 2012/11/2

*New features*

* Support for CUDA 5.0
* Binary builds for Fedora 16 and OpenSUSE 12.1
* Automatically specify /usr/bin/gcc to nvcc when the configured gcc is not supported

*Bug fixes*

* Fixed a compile error with gcc 4.7
* Fixed a bug where PPPM forces were incorrect with neighborlist exclusions
* Fixed an issue where boost 1.50 and newer were not detected properly when BOOST_ROOT is set
* Fixed a bug where accessing force data in python prevented init.reset() from working
* Fixed a bug that prevented pair.external from logging energy
* Fixed a unit test that failed randomly

## Version 0.11.0

2012-07-27

*New features*

1. Support for Kepler GPUs (GTX 680)
1. NPH integration (*integrate.nph*)
1. Compute full pressure tensor
1. Example plugin for new bond potentials
1. New syntax for bond coefficients: *_bond_.bond_coeff.set('type', _params_)*
1. New external potential: *external.periodic* applies a periodic potential along one direction (uses include inducing lamellar phases in copolymer systems)
1. Significant performance increases when running *analyze.log*, *analyze.msd*, *update.box_resize*, *update.rescale_temp*, or *update.zero_momentum* with a small period
1. Command line options may now be overwritten by scripts, ex: *options.set_gpu(2)*
1. Added *--user* command line option to allow user defined options to be passed into job scripts, ex: *--user="-N=5 -phi=0.56"*
1. Added *table.set_from_file* method to enable reading table based pair potentials from a file
1. Added *--notice-level* command line option to control how much extra information is printed during a run. Set to 0 to disable, or any value up to 10. At 10, verbose debugging information is printed.
1. Added *--msg-file* command line option which redirects the message output to a file
1. New pair potential *pair.force_shifted_lj* : Implements http://dx.doi.org/10.1063/1.3558787

*Bug fixes*

1. Fixed a bug where FENE bonds were sometimes computed incorrectly
1. Fixed a bug where pressure was computed incorrectly when using pair.dpd or pair.dpdlj
1. Fixed a bug where using OpenMP and CUDA at the same time caused invalid memory accesses
1. Fixed a bug where RPM packages did not work on systems where the CUDA toolkit was not installed
1. Fixed a bug where rigid body velocities were not set from python
1. Disabled OpenMP builds on Mac OS X. HOOMD-blue w/ openmp enabled crashes due to bugs in Apple's OpenMP implementation.
1. Fixed a bug that allowed users to provide invalid rigid body data and cause a seg fault.
1. Fixed a bug where using PPPM resulted in error messages on program exit.

*API changes*

1. Bond potentials rewritten with template evaluators
1. External potentials use template evaluators
1. Complete rewrite of ParticleData - may break existing plugins
1. Bond/Angle/Dihedral data structures rewritten
    * The GPU specific data structures are now generated on the GPU
1. DPDThermo and DPDLJThermo are now processed by the same template class
1. Headers that cannot be included by nvcc now throw an error when they are
1. CUDA 4.0 is the new minimum requirement
1. Rewrote BoxDim to internally handle minimum image conventions
1. HOOMD now only compiles ptx code for the newest architecture, this halves the executable file size
1. New Messenger class for global control of messages printed to the screen / directed to a file.

*Testing changes*

1. Automated test suite now performs tests on OpenMPI + CUDA builds
1. Valgrind tests added back into automated test suite
1. Added CPU test in bd_ridid_updater_tests
1. ctest -S scripts can now set parallel makes (with cmake > 2.8.2)

## Version 0.10.1

2012-02-10

1. Add missing entries to credits page
1. Add `dist_check` option to neighbor list. Can be used to force neighbor list builds at a specified frequency (useful in profiling runs with nvvp).
1. Fix typos in ubuntu compile documentation
1. Add missing header files to hoomd.h
1. Add torque to the python particle data access API
1. Support boost::filesystem API v3
1. Expose name of executing gpu, n_cpu, hoomd version, git sha1, cuda version, and compiler version to python
1. Fix a bug where multiple `nvt_rigid` or `npt_rigid` integrators didn't work correctly
1. Fix missing pages in developer documentation

## Version 0.10.0

2011-12-14

*New features*

1. Added *pair.dpdlj* which uses the DPD thermostat and the Lennard-Jones potential. In previous versions, this could be accomplished by using two pair commands but at the cost of reduced performance.
1. Additional example scripts are now present in the documentation. The example scripts are cross-linked to the commands that are used in them.
1. Most dump commands now accept the form: *dump.ext(filename="filename.ext")* which immediately writes out filename.ext.
1. Added _vis_ parameter to dump.xml which enables output options commonly used in files written for the purposes of visulization. dump.xml also now accepts parameters on the instantiation line. Combined with the previous feature, *dump.xml(filename="file.xml", vis=True)* is now a convenient short hand for what was previously
<pre><code class="python">
xml = dump.xml()
xml.set_params(position = True, mass = True, diameter = True, \
                         type = True, bond = True, angle = True, \
                         dihedral = True, improper = True, charge = True)
xml.write(filename="file.xml")
</code></pre>
1. Specify rigid bodies in XML input files
1. Simulations that contain rigid body constraints applied to groups of particles in BDNVT, NVE, NVT, and NPT ensembles.
    * *integrate.bdnvt_rigid*
    * *integrate.nve_rigid*
    * *integrate.nvt_rigid*
    * *integrate.npt_rigid*
1. Energy minimization of rigid bodies (*integrate.mode_minimize_rigid_fire*)
1. Existing commands are now rigid-body aware
    * update.rescale_temp
    * update.box_resize
    * update.enforce2d
    * update.zero_momentum
1. NVT integration using the Berendsen thermostat (*integrate.berendsen*)
1. Bonds, angles, dihedrals, and impropers can now be created and deleted with the python data access API.
1. Attribution clauses added to the HOOMD-blue license.

*Changes that may break existing job scripts*

1. The _wrap_ option to *dump.dcd* has been changed to _unwrap_full_ and its meaning inverted. *dump.dcd* now offers two options for unwrapping particles, _unwrap_full_ fully unwraps particles into their box image and _unwrap_rigid_ unwraps particles in rigid bodies so that bodies are not broken up across a box boundary.

*Bug/fixes small enhancements*

1. Fixed a bug where launching hoomd on mac os X 10.5 always resulted in a bus error.
1. Fixed a bug where DCD output restricted to a group saved incorrect data.
1. force.constant may now be applied to a group of particles, not just all particles
1. Added C++ plugin example that demonstrates how to add a pair potential in a plugin
1. Fixed a bug where box.resize would always transfer particle data even in a flat portion of the variant
1. OpenMP builds re-enabled on Mac OS X
1. Initial state of integrate.nvt and integrate.npt changed to decrease oscillations at startup.
1. Fixed a bug where the polymer generator would fail to initialize very long polymers
1. Fixed a bug where images were passed to python as unsigned ints.
1. Fixed a bug where dump.pdb wrote coordinates in the wrong order.
1. Fixed a rare problem where a file written by dump.xml would not be read by init.read_xml due to round-off errors.
1. Increased the number of significant digits written out to dump.xml to make them more useful for ad-hoc restart files.
1. Potential energy and pressure computations that slow performance are now only performed on those steps where the values are actually needed.
1. Fixed a typo in the example C++ plugin
1. Mac build instructions updated to work with the latest version of macports
1. Fixed a bug where set_period on any dump was ineffective.
1. print_status_line now handles multiple lines
1. Fixed a bug where using bdnvt tally with per type gammas resulted in a race condition.
1. Fix an issue where ENABLE_CUDA=off builds gave nonsense errors when --mode=gpu was requested.
1. Fixed a bug where dumpl.xml could produce files that init.xml would not read
1. Fixed a typo in the example plugin
1. Fix example that uses hoomd as a library so that it compiles.
1. Update maintainer lines
1. Added message to nlist exclusions that notifies if diameter or body exclusions are set.
1. HOOMD-blue is now hosted in a git repository
1. Added bibtex bibliography to the user documentation
1. Converted user documentation examples to use doxygen auto cross-referencing \example commands
1. Fix a bug where particle data is not released in dump.binary
1. ENABLE_OPENMP can now be set in the ctest builds
1. Tuned block sizes for CUDA 4.0
1. Removed unsupported GPUS from CUDA_ARCH_LIST

## Version 0.9.2

2011-04-04

*Note:* only major changes are listed here.

*New features*

1. *New exclusion option:* Particles can now be excluded from the neighbor list based on diameter consistent with pair.slj.
1. *New pair coeff syntax:* Coefficients for multiple type pairs can be specified conveniently on a single line.
<pre><code class="python">
coeff.set(['A', 'B', 'C', 'D'], ['A', 'B', 'C', 'D'], epsilon=1.0)
</code></pre>
1. *New documentation:* HOOMD-blue's system of units is now fully documented, and every coefficient in the documentation is labeled with the appropriate unit.
1. *Performance improvements:* Performance has been significantly boosted for simulations of medium sized systems (5,000-20,000 particles). Smaller performance boosts were made to larger runs.
1. *CUDA 3.2 support:* HOOMD-blue is now fully tested and performance tuned for use with CUDA 3.2.
1. *CUDA 4.0 support:* HOOMD-blue compiles with CUDA 4.0 and passes initial tests.
1. *New command:* tune.r_buff performs detailed auto-tuning of the r_buff neighborlist parameter.
1. *New installation method:* RPM, DEB, and app bundle packages are now built for easier installation
1. *New command:* charge.pppm computes the full long range electrostatic interaction using the PPPM method

*Bug/fixes small enhancements*

1. Fixed a bug where the python library was linked statically.
1. Added the PYTHON_SITEDIR setting to allow hoomd builds to install into the native python site directory.
1. FIRE energy minimization convergence criteria changed to require both energy *and* force to converge
1. Clarified that groups are static in the documentation
1. Updated doc comments for compatibility with Doxygen#7.3
1. system.particles.types now lists the particle types in the simulation
1. Creating a group of a non-existant type is no longer an error
1. Mention XML file format for walls in wall.lj documentation
1. Analyzers now profile themselves
1. Use "\n" for newlines in dump.xml - improves performance when writing many XML files on a NFS file system
1. Fixed a bug where the neighbor list build could take an exceptionally long time (several seconds) to complete the first build.
1. Fixed a bug where certain logged quantities always reported as 0 on the first step of the simulation.
1. system.box can now be used to read and set the simulation box size from python
1. Numerous internal API updates
1. Fixed a bug the resulted in incorrect behavior when using integrate.npt on the GPU.
1. Removed hoomd launcher shell script. In non-sitedir installs, ${HOOMD_ROOT}/bin/hoomd is now the executable itself
1. Creating unions of groups of non-existent types no longer produces a seg fault
1. hoomd now builds on all cuda architectures. Modify CUDA_ARCH_LIST in cmake to add or remove architectures from the build
1. hoomd now builds with boost#46.0
1. Updated hoomd icons to maize/blue color scheme
1. hoomd xml file format bumped to#3, adds support for charge.
1. FENE and harmonic bonds now handle 0 interaction parameters and 0 length bonds more gracefully
1. The packaged plugin template now actually builds and installs into a recent build of hoomd

## Version 0.9.1

2010-10-08

*Note:* only major changes are listed here.

*New features*

1. *New constraint*: constrain.sphere constrains a group of particles to the surface of a sphere
1. *New pair potential/thermostat*: pair.dpd implements the standard DPD conservative, random, and dissipative forces
1. *New pair potential*: pair.dpd_conservative applies just the conservative DPD potential
1. *New pair potential*: pair.eam implements the Embedded Atom Method (EAM) and supports both *alloy* and *FS* type computations.
1. *Faster performance*: Cell list and neighbor list code has been rewritten for performance.
    * In our benchmarks, *performance increases* ranged from *10-50%* over HOOMD-blue 0.9.0. Simulations with shorter cutoffs tend to attain a higher performance boost than those with longer cutoffs.
    * We recommended that you *re-tune r_buff* values for optimal performance with 0.9.1.
    * Due to the nature of the changes, *identical runs* may produce *different trajectories*.
1. *Removed limitation*: The limit on the number of neighbor list exclusions per particle has been removed. Any number of exclusions can now be added per particle. Expect reduced performance when adding excessive numbers of exclusions.

*Bug/fixes small enhancements*

1. Pressure computation is now correct when constraints are applied.
1. Removed missing files from hoomd.h
1. pair.yukawa is no longer referred to by "gaussian" in the documentation
1. Fermi GPUs are now prioritized over per-Fermi GPUs in systems where both are present
1. HOOMD now compiles against CUDA 3.1
1. Momentum conservation significantly improved on compute#x hardware
1. hoomd plugins can now be installed into user specified directories
1. Setting r_buff=0 no longer triggers exclusion list updates on every step
1. CUDA 2.2 and older are no longer supported
1. Workaround for compiler bug in 3.1 that produces extremely high register usage
1. Disabled OpenMP compile checks on Mac OS X
1. Support for compute 2.1 devices (such as the GTX 460)

## Version 0.9.0

2010-05-18

*Note:* only major changes are listed here.

*New features*

1. *New pair potential*: Shifted LJ potential for particles of varying diameters (pair.slj)
1. *New pair potential*: Tabulated pair potential (pair.table)
1. *New pair potential*: Yukawa potential (pair.yukawa)
1. *Update to pair potentials*: Most pair potentials can now accept different values of r_cut for different type pairs. The r_cut specified in the initial pair.*** command is now treated as the default r_cut, so no changes to scripts are necessary.
1. *Update to pair potentials*: Default pair coeff values are now supported. The parameter alpha for lj now defaults to#0, so there is no longer a need to specify it for a majority of simulations.
1. *Update to pair potentials*: The maximum r_cut needed for the neighbor list is now determined at the start of each run(). In simulations where r_cut may decrease over time, increased performance will result.
1. *Update to pair potentials*: Pair potentials are now specified via template evaluator classes. Adding a new pair potential to hoomd now only requires a small amount of additional code.
1. *Plugin API* : Advanced users/developers can now write, install, and use plugins for hoomd without needing to modify core hoomd source code
1. *Particle data access*: User-level hoomd scripts can now directly access the particle data. For example, one can change all particles in the top half of the box to be type B:
<pre><code class="python">
top = group.cuboid(name="top", zmin=0)
for p in top:
    p.type = 'B'
</code></pre>
    . *All* particle data including position, velocity, type, ''et cetera'', can be read and written in this manner. Computed forces and energies can also be accessed in a similar way.
1. *New script command*: init.create_empty() can be used in conjunction with the particle data access above to completely initialize a system within the hoomd script.
1. *New script command*: dump.bin() writes full binary restart files with the entire system state, including the internal state of integrators.
    - File output can be gzip compressed (if zlib is available) to save space
    - Output can alternate between two different output files for safe crash recovery
1. *New script command*: init.read_bin() reads restart files written by dump.bin()
1. *New option*: run() now accepts a quiet option. When True, it eliminates the status information printouts that go to stdout.
1. *New example script*: Example 6 demonstrates the use of the particle data access routines to initialize a system. It also demonstrates how to initialize velocities from a gaussian distribution
1. *New example script*: Example 7 plots the pair.lj potential energy and force as evaluated by hoomd. It can trivially be modified to plot any potential in hoomd.
1. *New feature*: Two dimensional simulations can now be run in hoomd: #259
1. *New pair potential*: Morse potential for particles of varying diameters (pair.morse)
1. *New command*: run_upto will run a simulation up to a given time step number (handy for breaking long simulations up into many independent jobs)
1. *New feature*: HOOMD on the CPU is now accelerated with OpenMP.
1. *New feature*: integrate.mode_minimize_fire performs energy minimization using the FIRE algorithm
1. *New feature*: analyze.msd can now accept an xml file specifying the initial particle positions (for restarting jobs)
1. *Improved feature*: analyze.imd now supports all IMD commands that VMD sends (pause, kill, change trate, etc.)
1. *New feature*: Pair potentials can now be given names, allowing multiple potentials of the same type to be logged separately. Additionally, potentials that are disabled and not applied to the system dynamics can be optionally logged.
1. *Performance improvements*: Simulation performance has been increased across the board, but especially when running systems with very low particle number densities.
1. *New hardware support*: 0.9.0 and newer support Fermi GPUs
1. *Deprecated hardware support*: 0.9.x might continue run on compute#1 GPUs but that hardware is no longer officially supported
1. *New script command*: group.tag_list() takes a python list of particle tags and creates a group
1. *New script command*: compute.thermo() computes thermodynamic properties of a group of particles for logging
1. *New feature*: dump.dcd can now optionally write out only those particles that belong to a specified group

*Changes that will break jobs scripts written for 0.8.x*

1. Integration routines have changed significantly to enable new use cases. Where scripts previously had commands like:
<pre><code class="python">
integrate.nve(dt=0.005)
</code></pre>
    they now need
<pre><code class="python">
all = group.all()
integrate.mode_standard(dt=0.005)
integrate.nve(group=all)
</code></pre>
    . Integrating only specific groups of particles enables simulations to fix certain particles in place or integrate different parts of the system at different temperatures, among many other possibilities.
1. sorter.set_params no longer takes the ''bin_width'' argument. It is replaced by a new ''grid'' argument, see the documentation for details.
1. conserved_quantity is no longer a quantity available for logging. Instead log the nvt reservoir energy and compute the total conserved quantity in post processing.

*Bug/fixes small enhancements*

1. Fixed a bug where boost#38 is not found on some machines
1. dump.xml now has an option to write particle accelerations
1. Fixed a bug where periods like 1e6 were not accepted by updaters
1. Fixed a bug where bond.fene forces were calculated incorrectly between particles of differing diameters
1. Fixed a bug where bond.fene energies were computed incorrectly when running on the GPU
1. Fixed a bug where comments in hoomd xml files were not ignored as they aught to be: #331
1. It is now possible to prevent bond exclusions from ever being added to the neighbor list: #338
1. init.create_random_polymers can now generate extremely dense systems and will warn the user about large memory usage
1. variant.linear_interp now accepts a user-defined zero (handy for breaking long simulations up into many independent jobs)
1. Improved installation and compilation documentation
1. Integration methods now silently ignore when they are given an empty group
1. Fixed a bug where disabling all forces resulted in some forces still being applied
1. Integrators now behave in a reasonable way when given empty groups
1. Analyzers now accept a floating point period
1. run() now aborts immediately if limit_hours=0 is specified.
1. Pair potentials that diverge at r=0 will no longer result in invalid simulations when the leading coefficients are set to zero.
1. integrate.bdnvt can now tally the energy transferred into/out of the "reservoir", allowing energy conservation to be monitored during bd simulation runs.
1. Most potentials now prevent NaN results when computed for overlapping particles
1. Stopping a simulation from a callback or time limit no longer produces invalid simulations when continued
1. run() commands limited with limit_hours can now be set to only stop on given timestep multiples
1. Worked around a compiler bug where pair.morse would crash on Fermi GPUs
1. ULF stability improvements for G200 GPUs.


## Version 0.8.2

2009-09-10

*Note:* only major changes are listed here.

*New features*

1. Quantities that vary over time can now be specified easily in scripts with the variant.linear_interp command.
1. Box resizing updater (update.box_resize) command that uses the time varying quantity command to grow or shrink the simulation box.
1. Individual run() commands can be limited by wall-clock time
1. Angle forces can now be specified
1. Dihedral forces can now be specified
1. Improper forces can now be specified
1. 1-3 and 1-4 exclusions from the cutoff pair force can now be chosen
1. New command line option: --minimize-cpu-usage cuts the CPU usage of HOOMD down to 10% of one CPU core while only decreasing overall performance by 10%
1. Major changes have been made in the way HOOMD chooses the device on which to run (all require CUDA 2.2 or newer)
   * there are now checks that an appropriate NVIDIA drivers is installed
   * running without any command line options will now correctly revert to running on the CPU if no capable GPUs are installed
   * when no gpu is explicitly specified, the default choice is now prioritized to choose the fastest GPU and one that is not attached to a display first
   * new command line option: --ignore-display-gpu will prevent HOOMD from executing on any GPU attached to a display
   * HOOMD now prints out a short description of the GPU(s) it is running on
   * on linux, devices can be set to compute-exclusive mode and HOOMD will then automatically choose the first free GPU (see the documentation for details)
1. nlist.reset_exclusions command to control the particles that are excluded from the neighbor list


*Bug/fixes small enhancements*

1. Default block size change to improve stability on compute#3 devices
1. ULF workaround on GTX 280 now works with CUDA 2.2
1. Standalone benchmark executables have been removed and replaced by in script benchmarking commands
1. Block size tuning runs can now be performed automatically using the python API and results can be saved on the local machine
1. Fixed a bug where GTX 280 bug workarounds were not properly applied in CUDA 2.2
1. The time step read in from the XML file can now be optionally overwritten with a user-chosen one
1. Added support for CUDA 2.2
1. Fixed a bug where the WCA forces included in bond.fene had an improper cutoff
1. Added support for a python callback to be executed periodically during a run()
1. Removed demos from the hoomd downloads. These will be offered separately on the webpage now to keep the required download size small.
1. documentation improvements
1. Significantly increased performance of dual-GPU runs when build with CUDA 2.2 or newer
1. Numerous stability and performance improvements
1. Temperatures are now calculated based on 3N-3 degrees of freedom. See #283 for a more flexible system that is coming in the future.
1. Emulation mode builds now work on systems without an NVIDIA card (CUDA 2.2 or newer)
1. HOOMD now compiles with CUDA 2.3
1. Fixed a bug where uninitialized memory was written to dcd files
1. Fixed a bug that prevented the neighbor list on the CPU from working properly with non-cubic boxes
1. There is now a compile time hack to allow for more than 4 exclusions per particle
1. Documentation added to aid users in migrating from LAMMPS
1. hoomd_script now has an internal version number useful for third party scripts interfacing with it
1. VMD#8.7 is now found by the live demo scripts
1. live demos now run in vista 64-bit
1. init.create_random_polymers can now create polymers with more than one type of bond

## Version 0.8.1

2009-03-24

*Note:* only major changes are listed here.

*New features*

1. Significant performance enhancements
1. New build option for compiling on UMich CAC clusters: ENABLE_CAC_GPU_ID compiles HOOMD to read in the *$CAC_GPU_ID* environment variable and use it to determine which GPUs to execute on. No --gpu command line required in job scripts any more.
1. Particles can now be assigned a *non-unit mass*
1. *init.reset()* command added to allow for the creation of a looped series of simulations all in python
1. *dump.pdb()* command for writing PDB files
1. pair.lj now comes with an option to *shift* the potential energy to 0 at the cutoff
1. pair.lj now comes with an opiton to *smoothly switch* both the *potential* and *force* to 0 at the cutoff with the XPLOR smoothing function
1. *Gaussian pair potential* computation added (pair.gauss)
1. update and analyze commands can now be given a function to determine a non-linear rate to run at
1. analyze.log, and dump.dcd can now append to existing files

*Changes that will break scripts from 0.8.0*

1. *dump.mol2()* has been changed to be more consistent with other dump commands. In order to get the same result as the previous behavior, replace
<pre><code class="python">
 dump.mol2(filename="file.mol2")
</code></pre>
 with
 <pre><code class="python">
 mol2 = dump.mol2()
 mol2.write(filename="file.mol2")
</code></pre>
1. Grouping commands have been moved to their own package for organizational purposes. *group_all()* must now be called as *group.all()* and similarly for tags and type.

*Bug/fixes small enhancements*

1. Documentation updates
1. DCD file writing no longer crashes HOOMD in windows
1. !FindBoost.cmake is patched upstream. Use CMake 2.6.3 if you need BOOST_ROOT to work correctly
1. Validation tests now run with --gpu_error_checking
1. ULF bug workarounds are now enabled only on hardware where they are needed. This boosts performance on C1060 and newer GPUs.
1. !FindPythonLibs now always finds the shared python libraries, if they exist
1. "make package" now works fine on mac os x
1. Fixed erroneously reported dangerous neighbor list builds when using --mode=cpu
1. Small tweaks to the XML file format.
1. Numerous performance enhancements
1. Workaround for ULF on compute#1 devices in place
1. dump.xml can now be given the option "all=true" to write all fields
1. total momentum can now be logged by analyze.log
1. HOOMD now compiles with boost#38 (and hopefully future versions)
1. Updaters can now be given floating point periods such as 1e5
1. Additional warnings are now printed when HOOMD is about to allocate a large amount of memory due to the specification of an extremely large box size
1. run() now shows up in the documentation index
1. Default sorter period is now 100 on CPUs to improve performance on chips with small caches


## Version 0.8.0

2008-12-22

*Note:* only major changes are listed here.

*New features*

1. Addition of FENE bond potential
1. Addition of update.zero_momentum command to zero a system's linear momentum
1. Brownian dynamics integration implemented
1. Multi-GPU simulations
1. Particle image flags are now tracked. analyze.msd command added to calculate the mean squared displacement.

*Changes that will break scripts from 0.7.x*

1. analyze.log quantity names have changed

*Bug/fixes small enhancements*

1. Performance of the neighbor list has been increased significantly on the GPU (overall performance improvements are approximately 10%)
1. Profile option added to the run() command
1. Warnings are now correctly printed when negative coefficients are given to bond forces
1. Simulations no longer fail on G200 cards
1. Mac OS X binaries will be provided for download: new documentation for installing on Mac OS x has been written
1. Two new demos showcasing large systems
1. Particles leaving the simulation box due to bad initial conditions now generate an error
1. win64 installers will no longer attempt to install on win32 and vice-versa
1. neighborlist check_period now defaults to 1
1. The elapsed time counter in run() now continues counting time over multiple runs.
1. init.create_random_polymers now throws an error if the bond length is too small given the specified separation radii
1. Fixed a bug where a floating point value for the count field in init.create_random_polymers produced an error
1. Additional error checking to test if particles go NaN
1. Much improved status line printing for identifying hoomd_script commands
1. Numerous documentation updates
1. The VS redistributable package no longer needs to be installed to run HOOMD on windows (these files are distributed with HOOMD)
1. Now using new features in doxygen#5.7 to build pdf user documentation for download.
1. Performance enhancements of the Lennard-Jones pair force computation, thanks to David Tarjan
1. A header prefix can be added to log files to make them more gnuplot friendly
1. Log quantities completely revamped. Common quantities (i.e. kinetic energy, potential energy can now be logged in any simulation)
1. Particle groups can now be created. Currently only analyze.msd makes use of them.
1. The CUDA toolkit no longer needs to be installed to run a packaged HOOMD binary in windows.
1. User documentation can now be downloaded as a pdf.
1. Analyzers and updaters now count time 0 as being the time they were created, instead of time step 0.
1. Added job test scripts to aid in validating HOOMD
1. HOOMD will now build with default settings on a linux/unix-like OS where the boost static libraries are not installed, but the dynamic ones are.

----

## Version 0.7.1

2008-09-12

1. Fixed bug where extremely large box dimensions resulted in an argument error - ticket:118
1. Fixed bug where simulations ran incorrectly with extremely small box dimensions - ticket:138

----

## Version 0.7.0

2008-08-12

*Note:* only major changes are listed here.

1. Stability and performance improvements.
1. Cleaned up the hoomd_xml file format.
1. Improved detection of errors in hoomd_xml files significantly.
1. Users no longer need to manually specify HOOMD_ROOT, unless their installation is non-standard
1. Particle charge can now be read in from a hoomd_xml file
1. Consistency changes in the hoomd_xml file format: HOOMD 0.6.0 XML files are not compatible. No more compatibility breaking changes are planned after 0.7.0
1. Enabled parallel builds in MSVC for faster compilation times on multicore systems
1. Numerous small bug fixes
1. New force compute for implementing walls
1. Documentation updates
1. Support for CUDA 2.0
1. Bug fixed allowing simulations with no integrator
1. Support for boost#35.0
1. Cleaned up GPU code interface
1. NVT integrator now uses tau (period) instead of Q (the mass of the extra degree of freedom).
1. Added option to NVE integration to limit the distance a particle moves in a single time step
1. Added code to dump system snapshots in the DCD file format
1. Particle types can be named by strings
1. A snapshot of the initial configuration can now be written in the .mol2 file format
1. The default build settings now enable most of the optional features
1. Separated the user and developer documentation
1. Mixed polymer systems can now be generated inside HOOMD
1. Support for CMake 2.6.0
1. Wrote the user documentation
1. GPU selection from the command line
1. Implementation of the job scripting system
1. GPU can now handle neighbor lists that overflow
1. Energies are now calculated
1. Added a logger for logging energies during a simulation run
1. Code now actually compiles on Mac OS X
1. Benchmark and demo scripts now use the new scripting system
1. Consistent error message format that is more visible.
1. Multiple types of bonds each with the own coefficients are now supported
1. Added python scripts to convert from HOOMD's XML file format to LAMMPS input and dump files
1. Fixed a bug where empty xml nodes in input files resulted in an error message
1. Fixed a bug where HOOMD seg faulted when a particle left the simulation , vis=True)* is now a convenient short hand for what was previously
box now works fine on mac os x
1. Fixed erroneously reported dangerous neighbor list builds when using --mode=cpu
1. Small tweaks to the XML file format.
1. Numerous performance enhancements
1. Workaround for ULF on compute#1 devices in place
1. dump.xml can now be given the option<|MERGE_RESOLUTION|>--- conflicted
+++ resolved
@@ -2,7 +2,6 @@
 
 [TOC]
 
-<<<<<<< HEAD
 ## v2.1.0
 
 *Other changes*
@@ -10,7 +9,7 @@
 * Removed dependency on boost::python.
 * Removed dependency on boost::unit_test_framework
 * No longer supporting Intel compiler builds.
-=======
+
 ## v2.0.2
 
 *Not yet released*
@@ -24,7 +23,6 @@
 *Bug fixes*
 
 * Fix a bug where dump.gsd() would write invalid data in simulations with changing number of particles
->>>>>>> 1400169b
 
 ## v2.0.1
 
