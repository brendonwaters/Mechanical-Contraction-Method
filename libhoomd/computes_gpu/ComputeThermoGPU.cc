/*
Highly Optimized Object-oriented Many-particle Dynamics -- Blue Edition
(HOOMD-blue) Open Source Software License Copyright 2008-2011 Ames Laboratory
Iowa State University and The Regents of the University of Michigan All rights
reserved.

HOOMD-blue may contain modifications ("Contributions") provided, and to which
copyright is held, by various Contributors who have granted The Regents of the
University of Michigan the right to modify and/or distribute such Contributions.

You may redistribute, use, and create derivate works of HOOMD-blue, in source
and binary forms, provided you abide by the following conditions:

* Redistributions of source code must retain the above copyright notice, this
list of conditions, and the following disclaimer both in the code and
prominently in any materials provided with the distribution.

* Redistributions in binary form must reproduce the above copyright notice, this
list of conditions, and the following disclaimer in the documentation and/or
other materials provided with the distribution.

* All publications and presentations based on HOOMD-blue, including any reports
or published results obtained, in whole or in part, with HOOMD-blue, will
acknowledge its use according to the terms posted at the time of submission on:
http://codeblue.umich.edu/hoomd-blue/citations.html

* Any electronic documents citing HOOMD-Blue will link to the HOOMD-Blue website:
http://codeblue.umich.edu/hoomd-blue/

* Apart from the above required attributions, neither the name of the copyright
holder nor the names of HOOMD-blue's contributors may be used to endorse or
promote products derived from this software without specific prior written
permission.

Disclaimer

THIS SOFTWARE IS PROVIDED BY THE COPYRIGHT HOLDER AND CONTRIBUTORS ``AS IS'' AND
ANY EXPRESS OR IMPLIED WARRANTIES, INCLUDING, BUT NOT LIMITED TO, THE IMPLIED
WARRANTIES OF MERCHANTABILITY, FITNESS FOR A PARTICULAR PURPOSE, AND/OR ANY
WARRANTIES THAT THIS SOFTWARE IS FREE OF INFRINGEMENT ARE DISCLAIMED.

IN NO EVENT SHALL THE COPYRIGHT HOLDER OR CONTRIBUTORS BE LIABLE FOR ANY DIRECT,
INDIRECT, INCIDENTAL, SPECIAL, EXEMPLARY, OR CONSEQUENTIAL DAMAGES (INCLUDING,
BUT NOT LIMITED TO, PROCUREMENT OF SUBSTITUTE GOODS OR SERVICES; LOSS OF USE,
DATA, OR PROFITS; OR BUSINESS INTERRUPTION) HOWEVER CAUSED AND ON ANY THEORY OF
LIABILITY, WHETHER IN CONTRACT, STRICT LIABILITY, OR TORT (INCLUDING NEGLIGENCE
OR OTHERWISE) ARISING IN ANY WAY OUT OF THE USE OF THIS SOFTWARE, EVEN IF
ADVISED OF THE POSSIBILITY OF SUCH DAMAGE.
*/

// Maintainer: joaander

/*! \file ComputeThermoGPU.cc
    \brief Contains code for the ComputeThermoGPU class
*/

#ifdef WIN32
#pragma warning( push )
#pragma warning( disable : 4103 4244 )
#endif

#include "ComputeThermoGPU.h"
#include "ComputeThermoGPU.cuh"
#include "PPPMForceGPU.cuh"

#include <boost/python.hpp>
using namespace boost::python;
#include <boost/bind.hpp>
using namespace boost;

#include <iostream>
using namespace std;

/*! \param sysdef System for which to compute thermodynamic properties
    \param group Subset of the system over which properties are calculated
    \param suffix Suffix to append to all logged quantity names
*/

ComputeThermoGPU::ComputeThermoGPU(boost::shared_ptr<SystemDefinition> sysdef,
                                   boost::shared_ptr<ParticleGroup> group,
                                   const std::string& suffix)
    : ComputeThermo(sysdef, group, suffix)
    {
    if (!exec_conf->isCUDAEnabled())
        {
        m_exec_conf->msg->error() << "Creating a ComputeThermoGPU with no GPU in the execution configuration" << endl;
        throw std::runtime_error("Error initializing ComputeThermoGPU");
        }

    m_block_size = 512;
    m_num_blocks = m_group->getNumMembers() / m_block_size + 1;
    
    GPUArray< float4 > scratch(m_num_blocks, exec_conf);
    m_scratch.swap(scratch);

    GPUArray< float > scratch_pressure_tensor(m_num_blocks * 6, exec_conf);
    m_scratch_pressure_tensor.swap(scratch_pressure_tensor);
    }



/*! Computes all thermodynamic properties of the system in one fell swoop, on the GPU.
 */
void ComputeThermoGPU::computeProperties()
    {
    unsigned int group_size = m_group->getNumLocalMembers();
    // just drop out if the group is an empty group
    if (group_size == 0)
        return;
    
    if (m_prof) m_prof->push("Thermo");
    
    assert(m_pdata);
    assert(m_ndof != 0);
    
    // access the particle data
    ArrayHandle<Scalar4> d_vel(m_pdata->getVelocities(), access_location::device, access_mode::read);
<<<<<<< HEAD
    gpu_boxsize box = m_pdata->getGlobalBoxGPU();
=======
    BoxDim box = m_pdata->getBox();
>>>>>>> e7276024
    
    PDataFlags flags = m_pdata->getFlags();

    { // scope these array handles so they are released before the additional terms are added
    // access the net force, pe, and virial
    const GPUArray< Scalar4 >& net_force = m_pdata->getNetForce();
    const GPUArray< Scalar >& net_virial = m_pdata->getNetVirial();
    ArrayHandle<Scalar4> d_net_force(net_force, access_location::device, access_mode::read);
    ArrayHandle<Scalar> d_net_virial(net_virial, access_location::device, access_mode::read);
    ArrayHandle<float4> d_scratch(m_scratch, access_location::device, access_mode::overwrite);
    ArrayHandle<float> d_scratch_pressure_tensor(m_scratch_pressure_tensor, access_location::device, access_mode::overwrite);
    ArrayHandle<float> d_properties(m_properties, access_location::device, access_mode::overwrite);
    
    // access the group
    ArrayHandle< unsigned int > d_index_array(m_group->getIndexArray(), access_location::device, access_mode::read);
    
    // build up args list
    compute_thermo_args args;
    args.d_net_force = d_net_force.data;
    args.d_net_virial = d_net_virial.data;
    args.virial_pitch = net_virial.getPitch();
    args.ndof = m_ndof;
    args.D = m_sysdef->getNDimensions();
    args.d_scratch = d_scratch.data;
    args.d_scratch_pressure_tensor = d_scratch_pressure_tensor.data;
    args.block_size = m_block_size;
    args.n_blocks = m_num_blocks;

    // perform the computation on the GPU
    gpu_compute_thermo( d_properties.data,
                        d_vel.data,
                        d_index_array.data,
                        group_size,
                        box,
                        args,
                        flags[pdata_flag::pressure_tensor]);
   
    if (exec_conf->isCUDAErrorCheckingEnabled())
        CHECK_CUDA_ERROR();
    }

    if(PPPMData::compute_pppm_flag) {
        Scalar2 pppm_thermo = ComputeThermoGPU::PPPM_thermo_compute();
        ArrayHandle<float> h_properties(m_properties, access_location::host, access_mode::readwrite);
        h_properties.data[thermo_index::pressure] += pppm_thermo.x;
        h_properties.data[thermo_index::potential_energy] += pppm_thermo.y;
        PPPMData::pppm_energy = pppm_thermo.y;
        }

#ifdef ENABLE_MPI
    // for MPI, we have to copy data back to the host to perform collective operations

    boost::shared_ptr<const boost::mpi::communicator> mpi_comm = m_pdata->getMPICommunicator();

    if (mpi_comm)
        {
        ArrayHandle<Scalar> h_properties(m_properties, access_location::host, access_mode::readwrite);

        if (m_prof)
            m_prof->push("MPI collectives");

        Scalar & T = h_properties.data[thermo_index::temperature];
        Scalar & P = h_properties.data[thermo_index::pressure];
        Scalar & ke =  h_properties.data[thermo_index::kinetic_energy];
        Scalar & pe =  h_properties.data[thermo_index::potential_energy];
        Scalar & Pxx =  h_properties.data[thermo_index::pressure_xx];
        Scalar & Pxy =  h_properties.data[thermo_index::pressure_xy];
        Scalar & Pxz =  h_properties.data[thermo_index::pressure_xz];
        Scalar & Pyy =  h_properties.data[thermo_index::pressure_yy];
        Scalar & Pyz =  h_properties.data[thermo_index::pressure_yz];
        Scalar & Pzz =  h_properties.data[thermo_index::pressure_zz];
        T = all_reduce(*mpi_comm, T, std::plus<Scalar>());

        if (flags[pdata_flag::isotropic_virial])
            P = all_reduce(*mpi_comm, P, std::plus<Scalar>());

        ke = all_reduce(*mpi_comm, ke, std::plus<Scalar>());

        if (flags[pdata_flag::potential_energy])
            pe = all_reduce(*mpi_comm, pe, std::plus<Scalar>());

        if (flags[pdata_flag::pressure_tensor])
            {
            Pxx = all_reduce(*mpi_comm, Pxx, std::plus<Scalar>());
            Pxy = all_reduce(*mpi_comm, Pxy, std::plus<Scalar>());
            Pxz = all_reduce(*mpi_comm, Pxz, std::plus<Scalar>());
            Pyy = all_reduce(*mpi_comm, Pyy, std::plus<Scalar>());
            Pyz = all_reduce(*mpi_comm, Pyz, std::plus<Scalar>());
            Pzz = all_reduce(*mpi_comm, Pzz, std::plus<Scalar>());
            }
        if (m_prof)
            m_prof->pop();
        }
#endif
    if (m_prof) m_prof->pop();
    }


Scalar2 ComputeThermoGPU::PPPM_thermo_compute()
    {

    BoxDim box = m_pdata->getBox();

    ArrayHandle<cufftComplex> d_rho_real_space(PPPMData::m_rho_real_space, access_location::device, access_mode::readwrite);
    ArrayHandle<Scalar> d_green_hat(PPPMData::m_green_hat, access_location::device, access_mode::readwrite);
    ArrayHandle<Scalar3> d_vg(PPPMData::m_vg, access_location::device, access_mode::readwrite);
    ArrayHandle<Scalar2> d_i_data(PPPMData::i_data, access_location::device, access_mode::readwrite);
    ArrayHandle<Scalar2> d_o_data(PPPMData::o_data, access_location::device, access_mode::readwrite);

    Scalar2 pppm_virial_energy =  gpu_compute_pppm_thermo(PPPMData::Nx,
                                                          PPPMData::Ny,
                                                          PPPMData::Nz,
                                                          d_rho_real_space.data,
                                                          d_vg.data,
                                                          d_green_hat.data,
                                                          d_o_data.data,
                                                          d_i_data.data,
                                                          256);

    Scalar3 L = box.getL();
    pppm_virial_energy.x *= PPPMData::energy_virial_factor/ (3.0f * L.x * L.y * L.z);
    pppm_virial_energy.y *= PPPMData::energy_virial_factor;
    pppm_virial_energy.y -= PPPMData::q2 * PPPMData::kappa / 1.772453850905516027298168f;
    pppm_virial_energy.y -= 0.5*M_PI*PPPMData::q*PPPMData::q / (PPPMData::kappa*PPPMData::kappa* L.x * L.y * L.z);

    return pppm_virial_energy;

    }

void export_ComputeThermoGPU()
    {
    class_<ComputeThermoGPU, boost::shared_ptr<ComputeThermoGPU>, bases<ComputeThermo>, boost::noncopyable >
        ("ComputeThermoGPU", init< boost::shared_ptr<SystemDefinition>,
         boost::shared_ptr<ParticleGroup>,
         const std::string& >())
        ;
    }

#ifdef WIN32
#pragma warning( pop )
#endif
<|MERGE_RESOLUTION|>--- conflicted
+++ resolved
@@ -115,11 +115,7 @@
     
     // access the particle data
     ArrayHandle<Scalar4> d_vel(m_pdata->getVelocities(), access_location::device, access_mode::read);
-<<<<<<< HEAD
-    gpu_boxsize box = m_pdata->getGlobalBoxGPU();
-=======
-    BoxDim box = m_pdata->getBox();
->>>>>>> e7276024
+    BoxDim box = m_pdata->getGlobalBox();
     
     PDataFlags flags = m_pdata->getFlags();
 
