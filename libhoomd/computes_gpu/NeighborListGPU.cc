/*
Highly Optimized Object-oriented Many-particle Dynamics -- Blue Edition
(HOOMD-blue) Open Source Software License Copyright 2009-2014 The Regents of
the University of Michigan All rights reserved.

HOOMD-blue may contain modifications ("Contributions") provided, and to which
copyright is held, by various Contributors who have granted The Regents of the
University of Michigan the right to modify and/or distribute such Contributions.

You may redistribute, use, and create derivate works of HOOMD-blue, in source
and binary forms, provided you abide by the following conditions:

* Redistributions of source code must retain the above copyright notice, this
list of conditions, and the following disclaimer both in the code and
prominently in any materials provided with the distribution.

* Redistributions in binary form must reproduce the above copyright notice, this
list of conditions, and the following disclaimer in the documentation and/or
other materials provided with the distribution.

* All publications and presentations based on HOOMD-blue, including any reports
or published results obtained, in whole or in part, with HOOMD-blue, will
acknowledge its use according to the terms posted at the time of submission on:
http://codeblue.umich.edu/hoomd-blue/citations.html

* Any electronic documents citing HOOMD-Blue will link to the HOOMD-Blue website:
http://codeblue.umich.edu/hoomd-blue/

* Apart from the above required attributions, neither the name of the copyright
holder nor the names of HOOMD-blue's contributors may be used to endorse or
promote products derived from this software without specific prior written
permission.

Disclaimer

THIS SOFTWARE IS PROVIDED BY THE COPYRIGHT HOLDER AND CONTRIBUTORS ``AS IS'' AND
ANY EXPRESS OR IMPLIED WARRANTIES, INCLUDING, BUT NOT LIMITED TO, THE IMPLIED
WARRANTIES OF MERCHANTABILITY, FITNESS FOR A PARTICULAR PURPOSE, AND/OR ANY
WARRANTIES THAT THIS SOFTWARE IS FREE OF INFRINGEMENT ARE DISCLAIMED.

IN NO EVENT SHALL THE COPYRIGHT HOLDER OR CONTRIBUTORS BE LIABLE FOR ANY DIRECT,
INDIRECT, INCIDENTAL, SPECIAL, EXEMPLARY, OR CONSEQUENTIAL DAMAGES (INCLUDING,
BUT NOT LIMITED TO, PROCUREMENT OF SUBSTITUTE GOODS OR SERVICES; LOSS OF USE,
DATA, OR PROFITS; OR BUSINESS INTERRUPTION) HOWEVER CAUSED AND ON ANY THEORY OF
LIABILITY, WHETHER IN CONTRACT, STRICT LIABILITY, OR TORT (INCLUDING NEGLIGENCE
OR OTHERWISE) ARISING IN ANY WAY OUT OF THE USE OF THIS SOFTWARE, EVEN IF
ADVISED OF THE POSSIBILITY OF SUCH DAMAGE.
*/

// Maintainer: joaander

/*! \file NeighborListGPU.cc
    \brief Implementation of the NeighborListGPU class
*/

#include "NeighborListGPU.h"
#include "NeighborListGPU.cuh"

#include <boost/python.hpp>
using namespace boost::python;

#ifdef ENABLE_MPI
#include "Communicator.h"
#endif

#include "CachedAllocator.h"

#include <iostream>
using namespace std;

/*! \param num_iters Number of iterations to average for the benchmark
    \returns Milliseconds of execution time per calculation

    Calls filterNlist repeatedly to benchmark the neighbor list filter step.
*/
double NeighborListGPU::benchmarkFilter(unsigned int num_iters)
    {
    ClockSource t;
    // warm up run
    forceUpdate();
    compute(0);
    buildNlist(0);
    filterNlist();

#ifdef ENABLE_CUDA
    if (exec_conf->isCUDAEnabled())
        {
        cudaThreadSynchronize();
        CHECK_CUDA_ERROR();
        }
#endif

    // benchmark
    uint64_t start_time = t.getTime();
    for (unsigned int i = 0; i < num_iters; i++)
        filterNlist();

#ifdef ENABLE_CUDA
    if (exec_conf->isCUDAEnabled())
        cudaThreadSynchronize();
#endif
    uint64_t total_time_ns = t.getTime() - start_time;

    // convert the run time to milliseconds
    return double(total_time_ns) / 1e6 / double(num_iters);
    }

void NeighborListGPU::buildNlist(unsigned int timestep)
    {
    m_exec_conf->msg->error() << "nlist: O(N^2) neighbor lists are no longer supported." << endl;
    throw runtime_error("Error updating neighborlist bins");
    }

void NeighborListGPU::scheduleDistanceCheck(unsigned int timestep)
    {
    // prevent against unnecessary calls
    if (! shouldCheckDistance(timestep))
        {
        m_distcheck_scheduled = false;
        return;
        }
    // scan through the particle data arrays and calculate distances
    if (m_prof) m_prof->push(exec_conf, "dist-check");

    // access data
    ArrayHandle<Scalar4> d_pos(m_pdata->getPositions(), access_location::device, access_mode::read);
    BoxDim box = m_pdata->getBox();
    ArrayHandle<Scalar4> d_last_pos(m_last_pos, access_location::device, access_mode::read);

    // get current global nearest plane distance
    Scalar3 L_g = m_pdata->getGlobalBox().getNearestPlaneDistance();

    // Find direction of maximum box length contraction (smallest eigenvalue of deformation tensor)
    Scalar3 lambda = L_g / m_last_L;
    Scalar lambda_min = (lambda.x < lambda.y) ? lambda.x : lambda.y;
    lambda_min = (lambda_min < lambda.z) ? lambda_min : lambda.z;

    ArrayHandle<unsigned int> d_flags(m_flags, access_location::device, access_mode::readwrite);
    ArrayHandle<Scalar> d_rcut_max(m_rcut_max, access_location::device, access_mode::read);
    gpu_nlist_needs_update_check_new(d_flags.data,
                                     d_last_pos.data,
                                     d_pos.data,
                                     m_pdata->getN(),
                                     box,
                                     d_rcut_max.data,
                                     m_r_buff,
                                     m_pdata->getNTypes(),
                                     lambda_min,
                                     lambda,
                                     ++m_checkn);

    if (exec_conf->isCUDAErrorCheckingEnabled())
        CHECK_CUDA_ERROR();

    m_distcheck_scheduled = true;
    m_last_schedule_tstep = timestep;

    // record synchronization point
    cudaEventRecord(m_event);

    if (m_prof) m_prof->pop(exec_conf);
    }

bool NeighborListGPU::distanceCheck(unsigned int timestep)
    {   
    // check if we have scheduled a kernel for the current time step
    if (! m_distcheck_scheduled || m_last_schedule_tstep != timestep)
        scheduleDistanceCheck(timestep);

    m_distcheck_scheduled = false;

    ArrayHandleAsync<unsigned int> h_flags(m_flags, access_location::host, access_mode::read);

    // wait for kernel to complete
    cudaEventSynchronize(m_event);

    bool result = (*h_flags.data == m_checkn);

    #ifdef ENABLE_MPI
    if (m_pdata->getDomainDecomposition())
        {
        if (m_prof) m_prof->push(m_exec_conf,"MPI allreduce");
        // check if migrate criterium is fulfilled on any rank
        int local_result = result ? 1 : 0;
        int global_result = 0;
        MPI_Allreduce(&local_result,
            &global_result,
            1,
            MPI_INT,
            MPI_MAX,
            m_exec_conf->getMPICommunicator());
        result = (global_result > 0);
        if (m_prof) m_prof->pop();
        }
    #endif


    return result;
    }

/*! Calls gpu_nlsit_filter() to filter the neighbor list on the GPU
*/
void NeighborListGPU::filterNlist()
    {
    if (m_prof)
        m_prof->push(exec_conf, "filter");

    // access data

    ArrayHandle<unsigned int> d_n_ex_idx(m_n_ex_idx, access_location::device, access_mode::read);
    ArrayHandle<unsigned int> d_ex_list_idx(m_ex_list_idx, access_location::device, access_mode::read);
    ArrayHandle<unsigned int> d_n_neigh(m_n_neigh, access_location::device, access_mode::readwrite);
    ArrayHandle<unsigned int> d_nlist(m_nlist, access_location::device, access_mode::readwrite);
    ArrayHandle<unsigned int> d_head_list(m_head_list, access_location::device, access_mode::read);

    m_tuner_filter->begin();
    gpu_nlist_filter(d_n_neigh.data,
                     d_nlist.data,
                     d_head_list.data,
                     d_n_ex_idx.data,
                     d_ex_list_idx.data,
                     m_ex_list_indexer,
                     m_pdata->getN(),
                     m_tuner_filter->getParam());
    if (m_exec_conf->isCUDAErrorCheckingEnabled()) CHECK_CUDA_ERROR();
    m_tuner_filter->end();

    if (m_prof)
        m_prof->pop(exec_conf);
    }


//! Update the exclusion list on the GPU
void NeighborListGPU::updateExListIdx()
    {
    assert(! m_need_reallocate_exlist);

    if (m_prof)
        m_prof->push(m_exec_conf,"update-ex");

    ArrayHandle<unsigned int> d_rtag(m_pdata->getRTags(), access_location::device, access_mode::read);
    ArrayHandle<unsigned int> d_tag(m_pdata->getTags(), access_location::device, access_mode::read);

    ArrayHandle<unsigned int> d_n_ex_tag(m_n_ex_tag, access_location::device, access_mode::read);
    ArrayHandle<unsigned int> d_ex_list_tag(m_ex_list_tag, access_location::device, access_mode::read);
    ArrayHandle<unsigned int> d_n_ex_idx(m_n_ex_idx, access_location::device, access_mode::overwrite);
    ArrayHandle<unsigned int> d_ex_list_idx(m_ex_list_idx, access_location::device, access_mode::overwrite);

    gpu_update_exclusion_list(d_tag.data,
                              d_rtag.data,
                              d_n_ex_tag.data,
                              d_ex_list_tag.data,
                              m_ex_list_indexer_tag,
                              d_n_ex_idx.data,
                              d_ex_list_idx.data,
                              m_ex_list_indexer,
                              m_pdata->getN());
    if (m_exec_conf->isCUDAErrorCheckingEnabled()) CHECK_CUDA_ERROR();

    if (m_prof)
        m_prof->pop(m_exec_conf);
    }

//! Build the head list for neighbor list indexing on the GPU
void NeighborListGPU::buildHeadList()
    {
    // don't do anything if there are no particles owned by this rank
    if (!m_pdata->getN())
        return;
        
    if (m_prof) m_prof->push(exec_conf, "head-list");
            
    ArrayHandle<unsigned int> d_head_list(m_head_list, access_location::device, access_mode::overwrite);
    ArrayHandle<Scalar4> d_pos(m_pdata->getPositions(), access_location::device, access_mode::read);
    ArrayHandle<unsigned int> d_Nmax(m_Nmax, access_location::device, access_mode::read);    
    
    m_req_size_nlist.resetFlags(0);
    
<<<<<<< HEAD
    m_tuner_head_list->begin();
    gpu_nlist_build_head_list(d_head_list.data,
                              m_req_size_nlist.getDeviceFlags(),
                              m_tmp_allocator,
=======
    // initialize and allocate
    void *d_tmp_storage = NULL;
    size_t tmp_storage_bytes = 0;

    m_tuner_head_list->begin();
    gpu_nlist_build_head_list(d_head_list.data,
                              m_req_size_nlist.getDeviceFlags(),
                              d_tmp_storage,
                              tmp_storage_bytes,
>>>>>>> 0c5f05f5
                              d_Nmax.data,
                              d_pos.data,
                              m_pdata->getN(),
                              m_pdata->getNTypes(),
                              m_tuner_head_list->getParam());
    if (m_exec_conf->isCUDAErrorCheckingEnabled())
        CHECK_CUDA_ERROR();
    m_tuner_head_list->end();
<<<<<<< HEAD
        
=======

    // allocate temporary storage (unsigned char = 1 B)
    ScopedAllocation<unsigned char> d_alloc(m_exec_conf->getCachedAllocator(), tmp_storage_bytes);
    d_tmp_storage = (void*)d_alloc();

    // prefix sum
    gpu_nlist_build_head_list(d_head_list.data,
                              m_req_size_nlist.getDeviceFlags(),
                              d_tmp_storage,
                              tmp_storage_bytes,
                              d_Nmax.data,
                              d_pos.data,
                              m_pdata->getN(),
                              m_pdata->getNTypes(),
                              m_tuner_head_list->getParam());

>>>>>>> 0c5f05f5
    unsigned int req_size_nlist = m_req_size_nlist.readFlags();
    resizeNlist(req_size_nlist);
    
    if (m_prof) m_prof->pop(exec_conf);
    }

void export_NeighborListGPU()
    {
    class_<NeighborListGPU, boost::shared_ptr<NeighborListGPU>, bases<NeighborList>, boost::noncopyable >
                     ("NeighborListGPU", init< boost::shared_ptr<SystemDefinition>, Scalar, Scalar >())
                     .def("benchmarkFilter", &NeighborListGPU::benchmarkFilter)
                     ;
    }<|MERGE_RESOLUTION|>--- conflicted
+++ resolved
@@ -276,12 +276,6 @@
     
     m_req_size_nlist.resetFlags(0);
     
-<<<<<<< HEAD
-    m_tuner_head_list->begin();
-    gpu_nlist_build_head_list(d_head_list.data,
-                              m_req_size_nlist.getDeviceFlags(),
-                              m_tmp_allocator,
-=======
     // initialize and allocate
     void *d_tmp_storage = NULL;
     size_t tmp_storage_bytes = 0;
@@ -291,7 +285,6 @@
                               m_req_size_nlist.getDeviceFlags(),
                               d_tmp_storage,
                               tmp_storage_bytes,
->>>>>>> 0c5f05f5
                               d_Nmax.data,
                               d_pos.data,
                               m_pdata->getN(),
@@ -300,9 +293,6 @@
     if (m_exec_conf->isCUDAErrorCheckingEnabled())
         CHECK_CUDA_ERROR();
     m_tuner_head_list->end();
-<<<<<<< HEAD
-        
-=======
 
     // allocate temporary storage (unsigned char = 1 B)
     ScopedAllocation<unsigned char> d_alloc(m_exec_conf->getCachedAllocator(), tmp_storage_bytes);
@@ -319,7 +309,6 @@
                               m_pdata->getNTypes(),
                               m_tuner_head_list->getParam());
 
->>>>>>> 0c5f05f5
     unsigned int req_size_nlist = m_req_size_nlist.readFlags();
     resizeNlist(req_size_nlist);
     
