--- conflicted
+++ resolved
@@ -70,13 +70,8 @@
 	\note The LJForceComputeGPU does not own the Neighborlist, the caller should
 		delete the neighborlist when done.
 */
-<<<<<<< HEAD
 LJForceComputeGPU::LJForceComputeGPU(boost::shared_ptr<SystemDefinition> sysdef, boost::shared_ptr<NeighborList> nlist, Scalar r_cut) 
-	: LJForceCompute(sysdef, nlist, r_cut)
-=======
-LJForceComputeGPU::LJForceComputeGPU(boost::shared_ptr<ParticleData> pdata, boost::shared_ptr<NeighborList> nlist, Scalar r_cut) 
-	: LJForceCompute(pdata, nlist, r_cut), m_block_size(64)
->>>>>>> 2e63174e
+	: LJForceCompute(sysdef, nlist, r_cut), m_block_size(64)
 	{
 	// can't run on the GPU if there aren't any GPUs in the execution configuration
 	if (exec_conf.gpu.size() == 0)
