# Highly Optimized Object-Oriented Molecular Dynamics (HOOMD) Open
# Source Software License
# Copyright (c) 2008 Ames Laboratory Iowa State University
# All rights reserved.

# Redistribution and use of HOOMD, in source and binary forms, with or
# without modification, are permitted, provided that the following
# conditions are met:

# * Redistributions of source code must retain the above copyright notice,
# this list of conditions and the following disclaimer.

# * Redistributions in binary form must reproduce the above copyright
# notice, this list of conditions and the following disclaimer in the
# documentation and/or other materials provided with the distribution.

# * Neither the name of the copyright holder nor the names HOOMD's
# contributors may be used to endorse or promote products derived from this
# software without specific prior written permission.

# Disclaimer

# THIS SOFTWARE IS PROVIDED BY THE COPYRIGHT HOLDER AND
# CONTRIBUTORS ``AS IS''  AND ANY EXPRESS OR IMPLIED WARRANTIES,
# INCLUDING, BUT NOT LIMITED TO, THE IMPLIED WARRANTIES OF MERCHANTABILITY
# AND FITNESS FOR A PARTICULAR PURPOSE ARE DISCLAIMED. 

# IN NO EVENT SHALL THE COPYRIGHT HOLDER OR CONTRIBUTORS  BE LIABLE
# FOR ANY DIRECT, INDIRECT, INCIDENTAL, SPECIAL, EXEMPLARY, OR
# CONSEQUENTIAL DAMAGES (INCLUDING, BUT NOT LIMITED TO, PROCUREMENT OF
# SUBSTITUTE GOODS OR SERVICES; LOSS OF USE, DATA, OR PROFITS; OR BUSINESS
# INTERRUPTION) HOWEVER CAUSED AND ON ANY THEORY OF LIABILITY, WHETHER IN
# CONTRACT, STRICT LIABILITY, OR TORT (INCLUDING NEGLIGENCE OR OTHERWISE)
# ARISING IN ANY WAY OUT OF THE USE OF THIS SOFTWARE, EVEN IF ADVISED OF
# THE POSSIBILITY OF SUCH DAMAGE.

# $Id$
# $URL$

## \package hoomd_script.pair
# \brief Commands that create forces between pairs of particles
#
# Generally, %pair forces are short range and are summed over all non-bonded particles
# within a certain cutoff radius of each particle. Any number of %pair forces
# can be defined in a single simulation. The net %force on each particle due to
# all types of %pair forces is summed.
#
# Pair forces require that parameters be set for each unique type %pair. Coefficients
# are set through the aid of the coeff class. To set this coefficients, specify 
# a %pair %force and save it in a variable
# \code
# my_force = pair.some_pair_force(arguments...)
# \endcode
# Then the coefficients can be set using the saved variable.
# \code
# my_force.pair_coeff.set('A', 'A', epsilon=1.0, sigma=1.0, alpha=0.0)
# my_force.pair_coeff.set('A', 'B', epsilon=1.0, sigma=1.0, alpha=0.0)
# my_force.pair_coeff.set('B', 'B', epsilon=1.0, sigma=1.0, alpha=1.0)
# \endcode
# This example set the parameters \a epsilon, \a sigma, and \a alpha 
# (which are used in pair.lj). Different %pair forces require that different
# coefficients are set. Check the documentation of each to see the definition
# of the coefficients.
#
# \sa \ref page_quick_start

import globals;
import force;
import hoomd;
import util;
import tune;

import math;
import sys;

## Defines %pair coefficients
# 
# All %pair forces use coeff to specify the coefficients between different
# pairs of particles indexed by type. The set of %pair coefficients is a symmetric
# matrix defined over all possible pairs of particle types.
#
# There are two ways to set the coefficients for a particular %pair %force. 
# The first way is to save the %pair %force in a variable and call set() directly.
# To see an example of this, see the documentation for the package pair
# or the \ref page_quick_start
#
# The second method is to build the coeff class first and then assign it to the
# %pair %force. There are some advantages to this method in that you could specify a
# complicated set of %pair coefficients in a separate python file and import it into
# your job script.
#
# Example (file \em force_field.py):
# \code
# from hoomd_script import *
# my_coeffs = pair.coeff();
# my_coeffs.set('A', 'A', epsilon=1.0, sigma=1.0, alpha=0.0)
# my_coeffs.set('A', 'B', epsilon=1.0, sigma=1.0, alpha=0.0)
# my_coeffs.set('B', 'B', epsilon=1.0, sigma=1.0, alpha=1.0)
# \endcode
# Example job script:
# \code
# from hoomd_script import *
# import force_field
#
# .....
# my_force = pair.some_pair_force(arguments...)
# my_force.pair_coeff = force_field.my_coeffs
# \endcode
class coeff:
	
	## \internal
	# \brief Initializes the class
	# \details
	# The main task to be performed during initialization is just to init some variables
	# \param self Python required class instance variable
	def __init__(self):
		self.values = {};
		
	## \var values
	# \internal
	# \brief Contains the matrix of set values in a dictionary
	
	## Sets parameters for one type %pair
	# \param a First particle type in the %pair
	# \param b Second particle type in the %pair
	# \param coeffs Named coefficients (see below for examples)
	#
	# Calling set() results in one or more parameters being set for a single type %pair.
	# Particle types are identified by name, and parameters are also added by name. 
	# Which parameters you need to specify depends on the %pair %force you are setting
	# these coefficients for, see the corresponding documentation.
	#
	# All possible type pairs as defined in the simulation box must be specified before
	# executing run(). You will receive an error if you fail to do so. It is not an error,
	# however, to specify coefficients for particle types that do not exist in the simulation.
	# This can be useful in defining a %force field for many different types of particles even
	# when some simulations only include a subset.
	#
	# There is no need to specify coefficients for both pairs 'A','B' and 'B','A'. Specifying
	# only one is sufficient.
	#
	# \b Examples:
	# \code
	# coeff.set('A', 'A', epsilon=1.0, sigma=1.0)
	# coeff.set('B', 'B', epsilon=2.0, sigma=1.0)
	# coeff.set('A', 'B', epsilon=1.5, sigma=1.0)
	# \endcode
	#
	# \note Single parameters can be updated. If both epsilon and sigma have already been 
	# set for a type %pair, then executing coeff.set('A', 'B', epsilon=1.1) will %update 
	# the value of epsilon and leave sigma as it was previously set.
	def set(self, a, b, **coeffs):
		util.print_status_line();
		
		# create the pair if it hasn't been created it
		if (not (a,b) in self.values) and (not (b,a) in self.values):
			self.values[(a,b)] = {};
			
		# Find the pair to update
		if (a,b) in self.values:
			cur_pair = (a,b);
		elif (b,a) in self.values:
			cur_pair = (b,a);
		else:
			print >> sys.stderr, "\nBug detected in pair.coeff. Please report\n"
			raise RuntimeError("Error setting pair coeff");
		
		# update each of the values provided
		if len(coeffs) == 0:
			print >> sys.stderr, "\n***Error! No coefficents specified\n";
		for name, val in coeffs.items():
			self.values[cur_pair][name] = val;
	
	## \internal
	# \brief Verifies set parameters form a full matrix with all values set
	# \details
	# \param self Python required self variable
	# \param required_coeffs list of required variables
	#
	# This can only be run after the system has been initialized
	def verify(self, *required_coeffs):
		# first, check that the system has been initialized
		if globals.system == None:
			print >> sys.stderr, "\n***Error! Cannot verify pair coefficients before initialization\n";
			raise RuntimeError('Error verifying pair coefficients');
		
		# get a list of types from the particle data
		ntypes = globals.system_definition.getParticleData().getNTypes();
		type_list = [];
		for i in xrange(0,ntypes):
			type_list.append(globals.system_definition.getParticleData().getNameByType(i));
		
		valid = True;
		# loop over all possible pairs and verify that all required variables are set
		for i in xrange(0,ntypes):
			for j in xrange(i,ntypes):
				a = type_list[i];
				b = type_list[j];
				
				# find which half of the pair is set
				if (a,b) in self.values:
					cur_pair = (a,b);
				elif (b,a) in self.values:
					cur_pair = (b,a);
				else:
					print >> sys.stderr, "\n***Error! Type pair", (a,b), "not found in pair coeff\n"
					valid = False;
					continue;
				
				# verify that all required values are set by counting the matches
				count = 0;
				for coeff_name in self.values[cur_pair].keys():
					if not coeff_name in required_coeffs:
						print "Notice: Possible typo? Pair coeff", coeff_name, "is specified for pair", (a,b), ", but is not used by the pair force";
					else:
						count += 1;
				
				if count != len(required_coeffs):
					print >> sys.stderr, "\n***Error! Type pair", (a,b), "is missing required coefficients\n";
					valid = False;
				
			
		return valid;
		
	## \internal
	# \brief Gets the value of a single pair coefficient
	# \detail
	# \param a First name in the type pair
	# \param b Second name in the type pair
	# \param coeff_name Coefficient to get
	def get(self, a, b, coeff_name):
		# Find the pair to update
		if (a,b) in self.values:
			cur_pair = (a,b);
		elif (b,a) in self.values:
			cur_pair = (b,a);
		else:
			print >> sys.stderr, "\nBug detected in pair.coeff. Please report\n"
			raise RuntimeError("Error setting pair coeff");
		
		return self.values[cur_pair][coeff_name];
		
		
## Interface for controlling neighbor list parameters
#
# A neighbor list should not be directly created by you. One will be automatically
# created whenever a %pair %force is specified. The cutoff radius is set to the
# maximum of that set for all defined %pair forces.
#
# Any bonds defined in the simulation are automatically used to exclude bonded particle
# pairs from appearing in the neighbor list.
class nlist:
	## \internal
	# \brief Constructs a neighbor list
	# \details
	# \param self Python required instance variable
	# \param r_cut Cutoff radius
	def __init__(self, r_cut):
		# check if initialization has occured
		if globals.system == None:
			print >> sys.stderr, "\n***Error!Cannot create neighbor list before initialization\n";
			raise RuntimeError('Error creating neighbor list');
		
		# decide wether to create an all-to-all neighbor list or a binned one based on box size:
		default_r_buff = 0.8;
		
		mode = "binned";
		
		box = globals.system_definition.getParticleData().getBox();
		min_width_for_bin = (default_r_buff + r_cut)*3.0;
		if (box.xhi - box.xlo) < min_width_for_bin or (box.yhi - box.ylo) < min_width_for_bin or (box.zhi - box.zlo) < min_width_for_bin:
			if globals.system_definition.getParticleData().getN() >= 2000:
				print "\n***Warning!: At least one simulation box dimension is less than (r_cut + r_buff)*3.0. This forces the use of an";
				print "             EXTREMELY SLOW O(N^2) calculation for the neighbor list. If your simulation is confined to a 2D"
				print "             plane, you can increase the smallest box dimension to enable the more efficient O(N) calculation.\n"
			else:
				print "Notice: The system is in a very small box, forcing the use of an O(N^2) neighbor list calculation."
				
			mode = "nsq";
		
		# create the C++ mirror class
		if globals.system_definition.getParticleData().getExecConf().exec_mode == hoomd.ExecutionConfiguration.executionMode.CPU:
			if mode == "binned":
				self.cpp_nlist = hoomd.BinnedNeighborList(globals.system_definition, r_cut, default_r_buff)
			elif mode == "nsq":
				self.cpp_nlist = hoomd.NeighborList(globals.system_definition, r_cut, default_r_buff)
			else:
				print >> sys.stderr, "\n***Error! Invalid neighbor list mode\n";
				raise RuntimeError("Error creating neighbor list");
		elif globals.system_definition.getParticleData().getExecConf().exec_mode == hoomd.ExecutionConfiguration.executionMode.GPU:
			if mode == "binned":
				self.cpp_nlist = hoomd.BinnedNeighborListGPU(globals.system_definition, r_cut, default_r_buff)
				self.cpp_nlist.setBlockSize(tune._get_optimal_block_size('nlist'));
			elif mode == "nsq":
				self.cpp_nlist = hoomd.NeighborListNsqGPU(globals.system_definition, r_cut, default_r_buff)
			else:
				print >> sys.stderr, "\n***Error! Invalid neighbor list mode\n";
				raise RuntimeError("Error creating neighbor list");
		else:
			print >> sys.stderr, "\n***Error! Invalid execution mode\n";
			raise RuntimeError("Error creating neighbor list");
			
		self.cpp_nlist.setEvery(1);
		self.cpp_nlist.addExclusionsFromBonds();
		
		globals.system.addCompute(self.cpp_nlist, "auto_nlist");
		
		# save the parameters we set
		self.r_cut = r_cut;
		self.r_buff = default_r_buff;
		
	## Change neighbor list parameters
	# 
	# \param r_buff (if set) changes the buffer radius around the cutoff
	# \param check_period (if set) changes the period (in time steps) between checks to see if the neighbor list needs updating
	# 
	# set_params() changes one or more parameters of the neighbor list. \a r_buff and \a check_period 
	# can have a significant effect on performance. As \a r_buff is made larger, the neighbor list needs
	# to be updated less often, but more particles are included leading to slower %force computations. 
	# Smaller values of \a r_buff lead to faster %force computation, but more often neighbor list updates,
	# slowing overall performance again. The sweet spot for the best performance needs to be found by 
	# experimentation. The default of \a r_buff = 0.8 works well in practice for Lennard-Jones liquid
	# simulations.
	#
	# As \a r_buff is changed, \a check_period must be changed correspondingly. The neighbor list is updated
	# no sooner than \a check_period time steps after the last %update. If \a check_period is set too high,
	# the neighbor list may not be updated when it needs to be. 
	#
	# For safety, the default check_period is 1 to ensure that the neighbor list is always updated when it
	# needs to be. Increasing this to an appropriate value for your simulation can lead to performance gains
	# of approximately 2 percent.
	#
	# \a check_period should be set so that no particle
	# moves a distance more than \a r_buff/2.0 during a the \a check_period. If this occurs, a \b dangerous
	# \b build is counted and printed in the neighbor list statistics at the end of a run().
	#
	# A single global neighbor list is created for the entire simulation. Change parameters by using
	# the built-in variable \b %nlist.
	#
	# \b Examples:
	# \code 
	# nlist.set_params(r_buff = 0.9)
	# nlist.set_params(check_period = 11)
	# nlist.set_params(r_buff = 0.7, check_period = 4)
	# \endcode
	def set_params(self, r_buff=None, check_period=None):
		util.print_status_line();
		
		if self.cpp_nlist == None:
			print >> sys.stderr, "\nBug in hoomd_script: cpp_nlist not set, please report\n";
			raise RuntimeError('Error setting neighbor list parameters');
		
		# update the parameters
		if r_buff != None:
			self.cpp_nlist.setRCut(self.r_cut, r_buff);
			self.r_buff = r_buff;
			
		if check_period != None:
			self.cpp_nlist.setEvery(check_period);

	## Resets all exclusions in the neighborlist
	#
	# \param exclusions Select which interactions should be excluded from the pair interaction calculation.
	#
	# By default, only directly bonded particles are excluded from short range pair interactions. 
	# reset_exclusions allows that setting to be overridden to add other exclusions or to remove
	# the exclusion for bonded particles.
	#
	# Specify a list of desired types in the \a exclusions argument (or an empty list to clear all exclusions).
	# All desired exclusions have to be explicitly listed, i.e. '1-3' does \b not imply '1-2'.
	# 
	# Valid types are:
	# - \b %bond - Exclude particles that are directly bonded together
	# - \b %angle - Exclude the two outside particles in all defined angles.
	# - \b %dihedral - Exclude the two outside particles in all defined dihedrals.
	#
	# The following types are determined soley by the bond topology. Every chain of particles in the simulation 
	# connected by bonds (1-2-3-4) will be subject to the following exclusions, if enabled, whether or not explicit 
	# angles or dihedrals are defined.
	# - \b 1-2  - Same as bond
	# - \b 1-3  - Exclude particles connected with a sequence of two bonds.
	# - \b 1-4  - Exclude particles connected with a sequence of three bonds.
	#
	# \b WARNING: 
	# 1-4 exclusions currently cannot work due to a limit of 4 exclusions per
	# atom and even 1-3 exclusions can reach that limit in branched molecules.
	#
	# \b Examples:
	# \code 
	# nlist.reset_exclusions(exclusions = ['1-2'])
	# nlist.reset_exclusions(exclusions = ['1-2', '1-3', '1-4'])
	# nlist.reset_exclusions(exclusions = ['bond', 'angle'])
	# nlist.reset_exclusions(exclusions = [])
	# \endcode
	# 
	def reset_exclusions(self, exclusions = None):
		util.print_status_line();
		
		if self.cpp_nlist == None:
			print >> sys.stderr, "\nBug in hoomd_script: cpp_nlist not set, please report\n";
			raise RuntimeError('Error resetting exclusions');
		
		# clear all of the existing exclusions
		self.cpp_nlist.clearExclusions();
		
		if exclusions == None:
			return
		
		# exclusions given directly in bond/angle/dihedral notation
		if 'bond' in exclusions:
			self.cpp_nlist.addExclusionsFromBonds();
			exclusions.remove('bond');
		
		if 'angle' in exclusions:
			self.cpp_nlist.addExclusionsFromAngles();
			exclusions.remove('angle');
		
		if 'dihedral' in exclusions:
			self.cpp_nlist.addExclusionsFromDihedrals();
			exclusions.remove('dihedral');
		
		# exclusions given in 1-2/1-3/1-4 notation.
		if '1-2' in exclusions:
			self.cpp_nlist.addExclusionsFromBonds();
			exclusions.remove('1-2');

		if '1-3' in exclusions:
			self.cpp_nlist.addOneThreeExclusionsFromTopology();
			exclusions.remove('1-3');
			
		if '1-4' in exclusions:
			self.cpp_nlist.addOneFourExclusionsFromTopology();
			exclusions.remove('1-4');

		# if there are any items left in the exclusion list, we have an error.
		if len(exclusions) > 0:
			print >> sys.stderr, "\nExclusion type(s):", exclusions, "are not supported\n";
			raise RuntimeError('Error resetting exclusions');

	## Benchmarks the neighbor list computation
	# \param n Number of iterations to average the benchmark over
	#
	# \b Examples:
	# \code
	# t = nlist.benchmark(n = 100)
	# \endcode
	#
	# The value returned by benchmark() is the average time to perform the neighbor list 
	# computation, in milliseconds. The benchmark is performed by taking the current
	# positions of all particles in the simulation and repeatedly calculating the neighbor list.
	# Thus, you can benchmark different situations as you need to by simply 
	# running a simulation to achieve the desired state before running benchmark().
	#
	# \note
	# There is, however, one subtle side effect. If the benchmark() command is run 
	# directly after the particle data is initialized with an init command, then the 
	# results of the benchmark will not be typical of the time needed during the actual
	# simulation. Particles are not reordered to improve cache performance until at least
	# one time step is performed. Executing run(1) before the benchmark will solve this problem.
	#
	def benchmark(self, n):
		# check that we have been initialized properly
		if self.cpp_nlist == None:
			print >> sys.stderr, "\nBug in hoomd_script: cpp_nlist not set, please report\n";
			raise RuntimeError('Error benchmarking neighbor list');
		
		# run the benchmark
		return self.cpp_nlist.benchmark(int(n))
			
## \internal
# \brief Creates the global neighbor list
# \details
# \param r_cut Cutoff radius to set
# If no neighbor list has been created, create one. If there is one, increase its r_cut value
# to be the maximum of the current and the one specified here
def _update_global_nlist(r_cut):
	# check to see if we need to create the neighbor list
	if globals.neighbor_list == None:
		globals.neighbor_list = nlist(r_cut);
		# set the global neighbor list using the evil import __main__ trick to provide the user with a default variable
		import __main__;
		__main__.nlist = globals.neighbor_list;
		
	else:
		# otherwise, we need to update r_cut
		new_r_cut = max(r_cut, globals.neighbor_list.r_cut);
		globals.neighbor_list.r_cut = new_r_cut;
		globals.neighbor_list.cpp_nlist.setRCut(new_r_cut, globals.neighbor_list.r_buff);
	
	return globals.neighbor_list;
	
	
## Lennard-Jones %pair %force
#
# The command pair.lj specifies that a Lennard-Jones type %pair %force should be added to every
# non-bonded particle %pair in the simulation.
#
# The %force \f$ \vec{F}\f$ is
# \f{eqnarray*}
#	\vec{F}  = & -\nabla V(r) & r < r_{\mathrm{cut}}		\\
#			 = & 0 			& r \ge r_{\mathrm{cut}}	\\
#	\f}
# where \f$ V(r) \f$ is chosen by a mode switch (see set_params())
# \f{eqnarray*}
#	V(r)  = & V_{\mathrm{LJ}}(r) & \mathrm{mode\ is\ no\_shift} \\
#			 = & V_{\mathrm{LJ}}(r) - V_{\mathrm{LJ}}(r_{\mathrm{cut}}) & \mathrm{mode\ is\ shift}	\\
#			 = & S(r) \cdot V_{\mathrm{LJ}}(r) & \mathrm{mode\ is\ xplor}	\\
#	\f}
# , \f$ S(r) \f$ is the XPLOR smoothing function
# \f{eqnarray*} 
#	S(r) = & 1 & r < r_{\mathrm{on}} \\
#	= & \frac{(r_{\mathrm{cut}}^2 - r^2)^2 \cdot (r_{\mathrm{cut}}^2 + 2r^2 - 3r_{\mathrm{on}}^2)}{(r_{\mathrm{cut}}^2 - r_{\mathrm{on}}^2)^3} & r_{\mathrm{on}} \le r \le r_{\mathrm{cut}} \\
#  = & 0 & r > r_{\mathrm{cut}} \\
# \f}
# , with \f$ r_{\mathrm{on}} = \lambda \cdot r_{\mathrm{cut}} \f$,
# \f[ V_{\mathrm{LJ}}(r) = 4 \varepsilon \left[ \left( \frac{\sigma}{r} \right)^{12} - 
# 									\alpha \left( \frac{\sigma}{r} \right)^{6} \right] \f]
# ,
# and \f$ \vec{r} \f$ is the vector pointing from one particle to the other in the %pair.
#
# The following coefficients must be set per unique %pair of particle types. See pair or 
# the \ref page_quick_start for information on how to set coefficients.
# - \f$ \varepsilon \f$ - \c epsilon
# - \f$ \sigma \f$ - \c sigma
# - \f$ \alpha \f$ - \c alpha
#
# The following parameters are set globally via set_params()
# - mode - mode (default = "no_shift)
# - \f$ \lambda \f$ - \c xplor_factor (default = 2.0/3.0)
#
# \b Example:
# \code
# lj.pair_coeff.set('A', 'A', epsilon=1.0, sigma=1.0, alpha=1.0)
# \endcode
#
# The cuttoff radius \f$ r_{\mathrm{cut}} \f$ is set once when pair.lj is specified (see __init__())
class lj(force._force):
	## Specify the Lennard-Jones %pair %force
	#
	# \param r_cut Cutoff radius (see documentation above)
	#
	# \b Example:
	# \code
	# lj = pair.lj(r_cut=3.0)
	# lj.pair_coeff.set('A', 'A', epsilon=1.0, sigma=1.0, alpha=1.0)
	# \endcode
	#
	# \note Pair coefficients for all type pairs in the simulation must be
	# set before it can be started with run()
	def __init__(self, r_cut, slj=False):
		util.print_status_line();
		
		# initialize the base class
		force._force.__init__(self);

		r_cut_wc = r_cut;
		
		# Set neighborcutoff correctly if diameter shifted LJ will be used
		if slj == True:		
			maxdiam = globals.system_definition.getParticleData().getMaximumDiameter();
			r_cut_wc = r_cut + maxdiam - 1.0;	
		
		# update the neighbor list
		neighbor_list = _update_global_nlist(r_cut_wc);
		
		# create the c++ mirror class
		if globals.system_definition.getParticleData().getExecConf().exec_mode == hoomd.ExecutionConfiguration.executionMode.CPU:
			self.cpp_force = hoomd.LJForceCompute(globals.system_definition, neighbor_list.cpp_nlist, r_cut);
		elif globals.system_definition.getParticleData().getExecConf().exec_mode == hoomd.ExecutionConfiguration.executionMode.GPU:
			neighbor_list.cpp_nlist.setStorageMode(hoomd.NeighborList.storageMode.full);
			self.cpp_force = hoomd.LJForceComputeGPU(globals.system_definition, neighbor_list.cpp_nlist, r_cut);
			self.cpp_force.setBlockSize(tune._get_optimal_block_size('pair.lj'));
		else:
			print >> sys.stderr, "\n***Error! Invalid execution mode\n";
			raise RuntimeError("Error creating lj pair force");
			
			
		globals.system.addCompute(self.cpp_force, self.force_name);
		
		# setup the coefficent matrix
		self.pair_coeff = coeff();
		
		# Determine if diameter shifted LJ will be used
		if slj != False:		
			self.cpp_force.setSLJ(True)			
		
		
	def update_coeffs(self):
		# check that the pair coefficents are valid
		if not self.pair_coeff.verify("epsilon", "sigma", "alpha"):
			print >> sys.stderr, "\n***Error: Not all pair coefficients are set in pair.lj\n";
			raise RuntimeError("Error updating pair coefficients");
		
		# set all the params
		ntypes = globals.system_definition.getParticleData().getNTypes();
		type_list = [];
		for i in xrange(0,ntypes):
			type_list.append(globals.system_definition.getParticleData().getNameByType(i));
		
		for i in xrange(0,ntypes):
			for j in xrange(i,ntypes):
				epsilon = self.pair_coeff.get(type_list[i], type_list[j], "epsilon");
				sigma = self.pair_coeff.get(type_list[i], type_list[j], "sigma");
				alpha = self.pair_coeff.get(type_list[i], type_list[j], "alpha");
				
				lj1 = 4.0 * epsilon * math.pow(sigma, 12.0);
				lj2 = alpha * 4.0 * epsilon * math.pow(sigma, 6.0);
				self.cpp_force.setParams(i, j, lj1, lj2);
				
	## Set parameters controlling the way forces are computed
	#
	# \param mode (if set) Set the mode with which potentials are handled at the cutoff
	# \param fraction (if set) Change the fraction of \f$ r_{\mathrm{cut}} \f$ at which the XPLOR smoothing starts (default is 2.0/3.0). Only applies of \a mode is set to "xplor"
	#
	# valid values for \a mode are: "none" (the default), "shift", and "xplor"
	#  - \b none - No shifting is performed and potentials are abruptly cut off
	#  - \b shift - A constant shift is applied to the entire potential so that it is 0 at the cutoff
	#  - \b xplor - A smoothing function is applied to gradually decrease both the force and potential to 0 at the cutoff
	# (see above for formulas and more information)
	#
	# \b Examples:
	# \code
	# lj.set_params(mode="shift")
	# lj.set_params(mode="no_shift")
	# lj.set_params(mode="xplor", xplor_factor = 0.5)
	# \endcode	
	# 
	def set_params(self, mode=None, fraction=None):
		util.print_status_line();
		
		if mode != None:
			if mode == "no_shift":
				self.cpp_force.setShiftMode(hoomd.LJForceCompute.energyShiftMode.no_shift)
			elif mode == "shift":
				self.cpp_force.setShiftMode(hoomd.LJForceCompute.energyShiftMode.shift)
			elif mode == "xplor":
				self.cpp_force.setShiftMode(hoomd.LJForceCompute.energyShiftMode.xplor)					
			else:
				print >> sys.stderr, "\n***Error! Invalid execution mode\n";
				raise RuntimeError("Error creating lj pair force");								
		if fraction != None:
			self.cpp_force.setXplorFraction(fraction);
<<<<<<< HEAD
			
## cgcmm pair potential
=======

## CMM coarse-grain model %pair %force
#
# The command pair.cgcmm specifies that a special version of Lennard-Jones type %pair %force
# should be added to every non-bonded particle %pair in the simulation. This potential
# version is used in the CMM coarse grain model and uses a combination of Lennard-Jones
# potentials with different exponent pairs between different atom pairs.
#
# The %force \f$ \vec{F}\f$ is
# \f{eqnarray*}
#	\vec{F}  = & -\nabla V_{\mathrm{LJ}}(r) & r < r_{\mathrm{cut}}		\\
#			 = & 0 			& r \ge r_{\mathrm{cut}}	\\
#	\f}
# with being either
# \f[ V_{\mathrm{LJ}}(r) = 4 \varepsilon \left[ \left( \frac{\sigma}{r} \right)^{12} - 
# 									\alpha \left( \frac{\sigma}{r} \right)^{6} \right] \f],
# or
# \f[ V_{\mathrm{LJ}}(r) = \frac{27}{4} \varepsilon \left[ \left( \frac{\sigma}{r} \right)^{9} - 
# 									\alpha \left( \frac{\sigma}{r} \right)^{6} \right] \f],
# or
# \f[ V_{\mathrm{LJ}}(r) = \frac{3\sqrt{3}}{2} \varepsilon \left[ \left( \frac{\sigma}{r} \right)^{12} - 
# 									\alpha \left( \frac{\sigma}{r} \right)^{4} \right] \f],
# and \f$ \vec{r} \f$ being the vector pointing from one particle to the other in the %pair.
#
# The following coefficients must be set per unique %pair of particle types. See pair or 
# the \ref page_quick_start for information on how to set coefficients.
# - \f$ \varepsilon \f$ - \c epsilon
# - \f$ \sigma \f$ - \c sigma
# - \f$ \alpha \f$ - \c alpha
# - exponents, the choice of LJ-exponents, currently supported are 12-6, 9-6, and 12-4.
# 
# We support three keyword variants 124 (native), lj12_4 (LAMMPS), LJ12-4 (MPDyn)
#
# \b Example:
# \code
# cg.pair_coeff.set('A', 'A', epsilon=1.0, sigma=1.0, alpha=1.0, exponents='LJ12-6')
# cg.pair_coeff.set('W', 'W', epsilon=3.7605, sigma=1.285588, alpha=1.0, exponents='lj12_4')
# cg.pair_coeff.set('OA', 'OA', epsilon=1.88697479, sigma=1.09205882, alpha=1.0, exponents='96')
# \endcode
#
# The cuttoff radius \f$ r_{\mathrm{cut}} \f$ is set once when pair.cg is specified (see __init__())

>>>>>>> 6a9f9fd4
class cgcmm(force._force):
	## Specify the CG-CMM Lennard-Jones %pair %force
	#
	# \param r_cut Cuttoff radius (see documentation above)
	#
	# \b Example:
	# \code
	# cg1 = pair.cgcmm(r_cut=3.0)
	# cg1.pair_coeff.set('A', 'A', epsilon=0.5, sigma=1.0, alpha=1.0, exponents='lj12_4')
	# \endcode
	#
	# \note Pair coefficients for all type pairs in the simulation must be
	# set before it can be started with run()
	def __init__(self, r_cut):
		util.print_status_line();
		
		# initialize the base class
		force._force.__init__(self);
		
		# update the neighbor list
		neighbor_list = _update_global_nlist(r_cut);
		
		# create the c++ mirror class
		if globals.system_definition.getParticleData().getExecConf().exec_mode == hoomd.ExecutionConfiguration.executionMode.CPU:
			self.cpp_force = hoomd.CGCMMForceCompute(globals.system_definition, neighbor_list.cpp_nlist, r_cut);
		elif globals.system_definition.getParticleData().getExecConf().exec_mode == hoomd.ExecutionConfiguration.executionMode.GPU:
			neighbor_list.cpp_nlist.setStorageMode(hoomd.NeighborList.storageMode.full);
			self.cpp_force = hoomd.CGCMMForceComputeGPU(globals.system_definition, neighbor_list.cpp_nlist, r_cut);
			self.cpp_force.setBlockSize(tune._get_optimal_block_size('pair.cgcmm'));
		else:
			print >> sys.stderr, "\n***Error! Invalid execution mode\n";
			raise RuntimeError("Error creating cgcmm pair force");
			
			
		globals.system.addCompute(self.cpp_force, self.force_name);
		
		# setup the coefficent matrix
		self.pair_coeff = coeff();
		
	def update_coeffs(self):
		# check that the pair coefficents are valid
		if not self.pair_coeff.verify("epsilon", "sigma", "alpha", "exponents"):
			print >> sys.stderr, "\n***Error: Not all pair coefficients are set in pair.cgcmm\n";
			raise RuntimeError("Error updating pair coefficients");
		
		# set all the params
		ntypes = globals.system_definition.getParticleData().getNTypes();
		type_list = [];
		for i in xrange(0,ntypes):
			type_list.append(globals.system_definition.getParticleData().getNameByType(i));
		
		for i in xrange(0,ntypes):
			for j in xrange(i,ntypes):
				epsilon = self.pair_coeff.get(type_list[i], type_list[j], "epsilon");
				sigma = self.pair_coeff.get(type_list[i], type_list[j], "sigma");
				alpha = self.pair_coeff.get(type_list[i], type_list[j], "alpha");
				exponents = self.pair_coeff.get(type_list[i], type_list[j], "exponents");
				# we support three variants 124 (native), lj12_4 (LAMMPS), LJ12-4 (MPDyn)
				if (exponents == 124) or  (exponents == 'lj12_4') or  (exponents == 'LJ12-4') :
                                        prefactor = 2.59807621135332
					lja = prefactor * epsilon * math.pow(sigma, 12.0);
					ljb = -alpha * prefactor * epsilon * math.pow(sigma, 4.0);
					self.cpp_force.setParams(i, j, lja, 0.0, 0.0, ljb);
				elif (exponents == 96) or  (exponents == 'lj9_6') or  (exponents == 'LJ9-6') :
					prefactor = 6.75
					lja = prefactor * epsilon * math.pow(sigma, 9.0);
					ljb = -alpha * prefactor * epsilon * math.pow(sigma, 6.0);
					self.cpp_force.setParams(i, j, 0.0, lja, ljb, 0.0);
				elif (exponents == 126) or  (exponents == 'lj12_6') or  (exponents == 'LJ12-6') :
					prefactor = 4.0
					lja = prefactor * epsilon * math.pow(sigma, 12.0);
					ljb = -alpha * prefactor * epsilon * math.pow(sigma, 6.0);
					self.cpp_force.setParams(i, j, lja, 0.0, ljb, 0.0);
				else:
					raise RuntimeError("Unknown exponent type.  Must be one of MN, ljM_N, LJM-N with M+N in 12+4, 9+6, or 12+6");
## Gaussian %pair %force
#
# The command pair.gauss specifies that a Gaussian type %pair %force should be added to every
# non-bonded particle %pair in the simulation.
#
# The %force \f$ \vec{F}\f$ is
# \f{eqnarray*}
#	\vec{F}  = & -\nabla V(r) & r < r_{\mathrm{cut}}		\\
#			 = & 0 			& r \ge r_{\mathrm{cut}}	\\
#	\f}
# where \f$ V(r) \f$ is chosen by a mode switch (see set_params())
# \f{eqnarray*}
#	V(r)  = & V_{\mathrm{gauss}}(r) & \mathrm{mode\ is\ no\_shift} \\
#			 = & V_{\mathrm{gauss}}(r) - V_{\mathrm{gauss}}(r_{\mathrm{cut}}) & \mathrm{mode\ is\ shift}	\\
#	\f}
# ,
# \f[ V_{\mathrm{gauss}}(r) = \varepsilon \exp \left[ -\frac{1}{2}\left( \frac{r}{\sigma}^2 \right) \right] \f]
# ,
# and \f$ \vec{r} \f$ is the vector pointing from one particle to the other in the %pair.
#
# The following coefficients must be set per unique %pair of particle types. See pair or 
# the \ref page_quick_start for information on how to set coefficients.
# - \f$ \varepsilon \f$ - \c epsilon
# - \f$ \sigma \f$ - \c sigma
#
# The following parameters are set globally via set_params()
# - mode - mode (default = "no_shift")
#
# \b Example:
# \code
# gauss.pair_coeff.set('A', 'A', epsilon=1.0, sigma=0.5)
# \endcode
#
# The cutoff radius \f$ r_{\mathrm{cut}} \f$ is set once when pair.gauss is specified (see __init__())
class gauss(force._force):
	## Specify the Gaussian %pair %force
	#
	# \param r_cut Cutoff radius (see documentation above)
	#
	# \b Example:
	# \code
	# gauss = pair.gauss(r_cut=3.0)
	# gauss.pair_coeff.set('A', 'A', epsilon=1.0, sigma=0.5)
	# \endcode
	#
	# \note Pair coefficients for all type pairs in the simulation must be
	# set before it can be started with run()
	def __init__(self, r_cut):
		util.print_status_line();
		
		# initialize the base class
		force._force.__init__(self);
		
		# update the neighbor list
		neighbor_list = _update_global_nlist(r_cut);
		
		# create the c++ mirror class
		if globals.system_definition.getParticleData().getExecConf().exec_mode == hoomd.ExecutionConfiguration.executionMode.CPU:
			self.cpp_force = hoomd.GaussianForceCompute(globals.system_definition, neighbor_list.cpp_nlist, r_cut);
		elif globals.system_definition.getParticleData().getExecConf().exec_mode == hoomd.ExecutionConfiguration.executionMode.GPU:
			neighbor_list.cpp_nlist.setStorageMode(hoomd.NeighborList.storageMode.full);
			self.cpp_force = hoomd.GaussianForceGPU(globals.system_definition, neighbor_list.cpp_nlist, r_cut);
			self.cpp_force.setBlockSize(tune._get_optimal_block_size('pair.gauss'));
		else:
			print >> sys.stderr, "\n***Error! Invalid execution mode\n";
			raise RuntimeError("Error creating gauss pair force");
			
			
		globals.system.addCompute(self.cpp_force, self.force_name);
		
		# setup the coefficent matrix
		self.pair_coeff = coeff();
		
	def update_coeffs(self):
		# check that the pair coefficents are valid
		if not self.pair_coeff.verify("epsilon", "sigma"):
			print >> sys.stderr, "\n***Error: Not all pair coefficients are set in pair.gauss\n";
			raise RuntimeError("Error updating pair coefficients");
		
		# set all the params
		ntypes = globals.system_definition.getParticleData().getNTypes();
		type_list = [];
		for i in xrange(0,ntypes):
			type_list.append(globals.system_definition.getParticleData().getNameByType(i));
		
		for i in xrange(0,ntypes):
			for j in xrange(i,ntypes):
				epsilon = self.pair_coeff.get(type_list[i], type_list[j], "epsilon");
				sigma = self.pair_coeff.get(type_list[i], type_list[j], "sigma");
				
				self.cpp_force.setParams(i, j, epsilon, sigma);
				
	## Set parameters controlling the way forces are computed
	#
	# \param mode (if set) Set the mode with which potentials are handled at the cutoff
	#
	# valid values for \a mode are: "none" (the default), and "shift"
	#  - \b none - No shifting is performed and potentials are abruptly cut off
	#  - \b shift - A constant shift is applied to the entire potential so that it is 0 at the cutoff
	# (see above for formulas and more information)
	#
	# \b Examples:
	# \code
	# gauss.set_params(mode="shift")
	# gauss.set_params(mode="no_shift")
	# \endcode	
	#
	def set_params(self, mode=None):
		util.print_status_line();
		
		if mode != None:
			if mode == "no_shift":
				self.cpp_force.setShiftMode(hoomd.GaussianForceCompute.energyShiftMode.no_shift)
			elif mode == "shift":
				self.cpp_force.setShiftMode(hoomd.GaussianForceCompute.energyShiftMode.shift)
			else:
				print >> sys.stderr, "\n***Error: invalid mode", mode, "\n";
				raise RuntimeError("Error setting gauss parameters");

		
## Yukawa %pair %force
#
# The command pair.yukawa specifies that a Yukawa type %pair %force should be added to every
# non-bonded particle %pair in the simulation.
#
# The %force \f$ \vec{F}\f$ is
# \f{eqnarray*}
#	\vec{F}  = & -\nabla V(r) & r < r_{\mathrm{cut}}		\\
#			 = & 0 			& r \ge r_{\mathrm{cut}}	\\
#	\f}
# where
# \f[ V(r) = 4 \varepsilon \frac{ e^{\kappa r}}{r} \f]
# and \f$ \vec{r} \f$ is the vector pointing from one particle to the other in the %pair.
#
# The following coefficient must be set per unique %pair of particle types. See pair or 
# the \ref page_quick_start for information on how to set coefficients.
# - \f$ \varepsilon \f$ - \c epsilon
#
# \b Example:
# \code
# yukawa.pair_coeff.set('A', 'A', epsilon=1.0 )
# \endcode
#
# The cuttoff radius \f$ r_{\mathrm{cut}} \f$ is set once when pair.yukawa is specified (see __init__())
class yukawa(force._force):
	## Specify the Yukawa %pair %force
	#
	# \param r_cut Cuttoff radius (see documentation above)
	# \param kappa Screening Length
	#
	# \b Example:
	# \code
	# myforce = pair.yukawa(r_cut=3.0, kappa = 5.0)
	# myforce.pair_coeff.set('A', 'A', epsilon=1.0)
	# \endcode
	#
	# \note Pair coefficients for all type pairs in the simulation must be
	# set before it can be started with run()
	def __init__(self, r_cut, kappa):
		util.print_status_line();
		
		# initialize the base class
		force._force.__init__(self);
		
		# update the neighbor list
		neighbor_list = _update_global_nlist(r_cut);
		
		# create the c++ mirror class
		if globals.system_definition.getParticleData().getExecConf().exec_mode == hoomd.ExecutionConfiguration.executionMode.CPU:
			self.cpp_force = hoomd.YukawaForceCompute(globals.system_definition, neighbor_list.cpp_nlist, r_cut, kappa);
		elif globals.system_definition.getParticleData().getExecConf().exec_mode == hoomd.ExecutionConfiguration.executionMode.GPU:
			neighbor_list.cpp_nlist.setStorageMode(hoomd.NeighborList.storageMode.full);
			self.cpp_force = hoomd.YukawaForceComputeGPU(globals.system_definition, neighbor_list.cpp_nlist, r_cut, kappa);
		else:
			print >> sys.stderr, "\n***Error! Invalid execution mode\n";
			raise RuntimeError("Error creating yukawa pair force");
			
			
		globals.system.addCompute(self.cpp_force, self.force_name);
		
		# setup the coefficent matrix
		self.pair_coeff = coeff();
		
	def update_coeffs(self):
		# check that the pair coefficents are valid
		if not self.pair_coeff.verify("epsilon"):
			print >> sys.stderr, "\n***Error: Not all pair coefficients are set in pair.yukawa\n";
			raise RuntimeError("Error updating pair coefficients");
		
		# set all the params
		ntypes = globals.system_definition.getParticleData().getNTypes();
		type_list = [];
		for i in xrange(0,ntypes):
			type_list.append(globals.system_definition.getParticleData().getNameByType(i));
		
		for i in xrange(0,ntypes):
			for j in xrange(i,ntypes):
				epsilon = self.pair_coeff.get(type_list[i], type_list[j], "epsilon");
				
				self.cpp_force.setParams(i, j, epsilon);
<|MERGE_RESOLUTION|>--- conflicted
+++ resolved
@@ -640,11 +640,7 @@
 				raise RuntimeError("Error creating lj pair force");								
 		if fraction != None:
 			self.cpp_force.setXplorFraction(fraction);
-<<<<<<< HEAD
-			
-## cgcmm pair potential
-=======
-
+			
 ## CMM coarse-grain model %pair %force
 #
 # The command pair.cgcmm specifies that a special version of Lennard-Jones type %pair %force
@@ -686,7 +682,6 @@
 #
 # The cuttoff radius \f$ r_{\mathrm{cut}} \f$ is set once when pair.cg is specified (see __init__())
 
->>>>>>> 6a9f9fd4
 class cgcmm(force._force):
 	## Specify the CG-CMM Lennard-Jones %pair %force
 	#
